--- conflicted
+++ resolved
@@ -216,24 +216,16 @@
   (ignore-errors (plist-get candidate :content)))
 
 (defun yas-expand-snippet-acm-advice (orig-fun &rest args)
-<<<<<<< HEAD
-  (if (stringp (car args))
-      (apply orig-fun (string-replace "$TM_SELECTED_TEXT" "`yas-selected-text`" (car args)) (cdr args))
-    (apply orig-fun args)))
-
-(advice-add 'yas-expand-snippet :around
-            #'yas-expand-snippet-acm-advice)
-=======
   ;; Use yas-selected-text to implement $TM_SELECTED_TEXT return by jdtls
   (if (and (boundp 'acm-backend-lsp-server-names)
-           (equal acm-backend-lsp-server-names '("jdtls")))
+           (equal acm-backend-lsp-server-names '("jdtls"))
+           (stringp (car args)))
       (apply orig-fun (string-replace "$TM_SELECTED_TEXT" "`yas-selected-text`" (car args)) (cdr args))
     ;; Otherwise, not change yassnippet behavior.
     (apply orig-fun args)))
 
 (advice-add 'yas-expand-snippet :around
-	        #'yas-expand-snippet-acm-advice)
->>>>>>> 02392492
+            #'yas-expand-snippet-acm-advice)
 
 (provide 'acm-backend-yas)
 
