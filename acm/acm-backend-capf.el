;;; acm-backend-capf.el --- CAPF completion backend   -*- lexical-binding: t; -*-

;; Filename: acm-backend-capf.el
;; Description: CAPF completion backend
;; Author: Andy Stewart <lazycat.manatee@gmail.com>
;; Maintainer: Andy Stewart <lazycat.manatee@gmail.com>
;; Copyright (C) 2024, Andy Stewart, all rights reserved.
;; Created: 2024-07-05 22:35:41
;; Version: 0.1
;; Last-Updated: 2024-07-05 22:35:41
;;           By: Andy Stewart
;; URL: https://www.github.org/manateelazycat/acm-backend-capf
;; Keywords:
;; Compatibility: GNU Emacs 30.0.50
;;
;; Features that might be required by this library:
;;
;;
;;

;;; This file is NOT part of GNU Emacs

;;; License
;;
;; This program is free software; you can redistribute it and/or modify
;; it under the terms of the GNU General Public License as published by
;; the Free Software Foundation; either version 3, or (at your option)
;; any later version.

;; This program is distributed in the hope that it will be useful,
;; but WITHOUT ANY WARRANTY; without even the implied warranty of
;; MERCHANTABILITY or FITNESS FOR A PARTICULAR PURPOSE.  See the
;; GNU General Public License for more details.

;; You should have received a copy of the GNU General Public License
;; along with this program; see the file COPYING.  If not, write to
;; the Free Software Foundation, Inc., 51 Franklin Street, Fifth
;; Floor, Boston, MA 02110-1301, USA.

;;; Commentary:
;;
;; CAPF completion backend
;;

;;; Installation:
;;
;; Put acm-backend-capf.el to your load-path.
;; The load-path is usually ~/elisp/.
;; It's set in your ~/.emacs like this:
;; (add-to-list 'load-path (expand-file-name "~/elisp"))
;;
;; And the following to your ~/.emacs startup file.
;;
;; (require 'acm-backend-capf)
;;
;; No need more.

;;; Customize:
;;
;;
;;
;; All of the above can customize by:
;;      M-x customize-group RET acm-backend-capf RET
;;

;;; Change log:
;;
;; 2024/07/05
;;      * First released.
;;

;;; Acknowledgements:
;;
;;
;;

;;; TODO
;;
;;
;;

;;; Require


;;; Code:

(defcustom acm-enable-capf nil
  "Enable capf support."
  :type 'boolean
  :group 'acm-backend-capf)

(defcustom acm-backend-capf-mode-list '(
                                        haskell-interactive-mode
                                        llvm-mode
                                        inf-ruby-mode
                                        nimsuggest-mode
                                        merlin-mode
                                        racer-mode
                                        ledger-mode
                                        nix-repl-mode
                                        ensime-mode
                                        systemd-mode
                                        lmc-asm-mode
                                        fennel-proto-repl-minor-mode
                                        ipdb-track-mode
                                        cider-repl-mode
                                        ess-mode
                                        slime-mode
                                        ggtags-mode
                                        gdscript-mode
                                        robe-mode
                                        inf-clojure-minor-mode
                                        ahk-mode
                                        anaconda-mode
                                        redis-mode
                                        lisp-mode
                                        )
  "The mode list to support capf."
  :type 'cons)

(defvar acm-backend-capf-mode-hooks
  (mapcar (lambda (mode)
            (intern (concat (symbol-name mode) "-hook")))
          acm-backend-capf-mode-list))

(defun acm-backend-capf-candiates (keyword)
  (when (member major-mode acm-backend-capf-mode-list)
    (let ((res (run-hook-wrapped 'completion-at-point-functions
                                 #'completion--capf-wrapper 'all))
          annotation-function)
      (mapcar (lambda (candidate)
                (list :key candidate
                      :icon "capf"
                      :label candidate
                      :displayLabel candidate
                      :annotation (if annotation-function
                                      (concat (funcall annotation-function candidate) " CAPF")
                                    "CAPF")
                      :backend "capf"))
              (pcase res
                (`(,_ . ,(and (pred functionp) f)) (funcall f))
                (`(,hookfun . (,start ,end ,collection . ,plist))
                 (unless (markerp start) (setq start (copy-marker start)))
                 (setq annotation-function (plist-get plist :annotation-function))
                 (let* ((completion-extra-properties plist)
                        (completion-in-region-mode-predicate
                         (lambda ()
                           ;; We're still in the same completion field.
                           (let ((newstart (car-safe (funcall hookfun))))
                             (and newstart (= newstart start)))))
                        (initial (buffer-substring-no-properties start end))
<<<<<<< HEAD
                        (candidates (completion-all-completions initial collection nil (length initial))))
                   (when-let* ((z (last candidates)))
=======
                        (candidates (completion-all-completions initial collection nil (length initial)))
                        prefix)
                   (when-let ((z (last candidates)))
>>>>>>> 9b5c2b94
                     (setcdr z nil))
                   ;; Sometime CAPF excludes the prefix from the candidates.
                   ;; Adding it back based on the `keyword' and `initial'.
                   (when (> (length keyword) (length initial))
                     (setq prefix (substring keyword 0  (- (length keyword)
                                                           (length initial))))
                     (setq candidates (mapcar (lambda (candidate)
                                                (concat prefix candidate))
                                              candidates)))
                   candidates)))))))

(provide 'acm-backend-capf)

;;; acm-backend-capf.el ends here<|MERGE_RESOLUTION|>--- conflicted
+++ resolved
@@ -149,14 +149,9 @@
                            (let ((newstart (car-safe (funcall hookfun))))
                              (and newstart (= newstart start)))))
                         (initial (buffer-substring-no-properties start end))
-<<<<<<< HEAD
-                        (candidates (completion-all-completions initial collection nil (length initial))))
-                   (when-let* ((z (last candidates)))
-=======
                         (candidates (completion-all-completions initial collection nil (length initial)))
                         prefix)
-                   (when-let ((z (last candidates)))
->>>>>>> 9b5c2b94
+                   (when-let* ((z (last candidates)))
                      (setcdr z nil))
                    ;; Sometime CAPF excludes the prefix from the candidates.
                    ;; Adding it back based on the `keyword' and `initial'.
