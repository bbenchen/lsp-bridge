;;; acm-quick-access.el -*- lexical-binding: t -*-

(defgroup acm-quick-access nil
  "ACM quick access."
  :group 'acm)

(defcustom acm-quick-access-keys '("1" "2" "3" "4" "5" "6" "7" "8" "9" "0")
  "Character strings used as a part of quick-access key sequences."
  :type 'listp
  :group 'acm-quick-access)

(defcustom acm-quick-access-modifier 'meta
  "Modifier key used for quick-access keys sequences."
  :type '(choice (const :tag "Meta key" meta)
                 (const :tag "Super key" super)
                 (const :tag "Hyper key" hyper)
                 (const :tag "Control key" control))
  :group 'acm-quick-access)

(defcustom acm-quick-access-use-number-select nil
  "Use the number keys to select candidate words, disabled by default.

Enable this option will cause interfering digital insertion sometimes."
  :type 'boolean
  :group 'acm-quick-access)

(defvar acm-quick-access-init-p nil)

(defun acm-quick-access-init ()
  (when (and (not acm-quick-access-init-p)
             acm-enable-quick-access)
    (acm-keymap--bind-quick-access acm-mode-map)
    (setq acm-quick-access-init-p t)))

(defun acm-keymap--quick-access-modifier ()
  "Return string representation of the `acm-quick-access-modifier'."
  (if-let* ((modifier (assoc-default acm-quick-access-modifier
<<<<<<< HEAD
                                     '((meta . "M")
                                       (super . "s")
                                       (hyper . "H")
                                       (control . "C")))))
=======
                                    '((meta . "M")
                                      (super . "s")
                                      (hyper . "H")
                                      (control . "C")))))
>>>>>>> 41530f4d
      modifier
    (warn "acm-quick-access-modifier value unknown: %S"
          acm-quick-access-modifier)
    "M"))

(defun acm-keymap--bind-quick-access (keymap)
  (let ((modifier (acm-keymap--quick-access-modifier)))
    (dolist (key acm-quick-access-keys)
      (let ((key-seq (acm-keymap--kbd-quick-access modifier key)))
        (unless (lookup-key keymap key-seq)
          (define-key keymap key-seq #'acm-complete-quick-access))))))

(defun acm-keymap--kbd-quick-access (modifier key)
  (kbd (format "%s-%s" modifier key)))

(defun acm-complete-quick-access (row)
  "Insert a candidate visible on a ROW matched by a quick-access key binding.
See `acm-quick-access-keys' for more details."
  (interactive
   (list (let* ((event-type (event-basic-type last-command-event))
                (event-string (if (characterp event-type)
                                  (string event-type)
                                (error "Unexpected input"))))
           (cl-position event-string acm-quick-access-keys :test 'equal))))
  (when row
    (setq-local acm-menu-index row)
    (acm-complete)))

(defun acm-insert-number-or-complete-candiate ()
  (interactive)
  (if acm-quick-access-use-number-select
      (let ((current-char (key-description (this-command-keys-vector)))
            complete-index)
        ;; Only complete candidate when match below rules:
        ;;
        ;; 1. User type number character
        ;; 2. User type number is equal or bigger than candidate length
        ;; 3. First character of rest candidate is not same with user type number
        ;; 4. Character before cursor is not number and equal-sign
        (when (string-match-p "[0-9]" current-char)
          (let* ((current-number (string-to-number current-char)))
            (when (>= (length acm-candidates) current-number)
              (let* (;; Decrease index if user type 1~9, adjust index to 9 if user type 0.
                     (index (if (equal current-number 0) 9 (1- current-number)))
                     (candiate (nth (+ acm-menu-offset index) acm-candidates))
                     (candidate-label (or (plist-get candiate :displayLabel) ""))
                     (prefix (acm-get-input-prefix))
                     (rest (cadr (split-string candidate-label prefix))))
                (unless (or (string-prefix-p current-char rest)
                            (string-match-p "[0-9=]" (string (char-before))))
                  (setq complete-index index))))))

        (if complete-index
            (acm-complete-quick-access complete-index)
          (insert current-char)))
    (self-insert-command 1)))

(provide 'acm-quick-access)

;;; acm-quick-access.el ends here<|MERGE_RESOLUTION|>--- conflicted
+++ resolved
@@ -35,17 +35,10 @@
 (defun acm-keymap--quick-access-modifier ()
   "Return string representation of the `acm-quick-access-modifier'."
   (if-let* ((modifier (assoc-default acm-quick-access-modifier
-<<<<<<< HEAD
-                                     '((meta . "M")
-                                       (super . "s")
-                                       (hyper . "H")
-                                       (control . "C")))))
-=======
                                     '((meta . "M")
                                       (super . "s")
                                       (hyper . "H")
                                       (control . "C")))))
->>>>>>> 41530f4d
       modifier
     (warn "acm-quick-access-modifier value unknown: %S"
           acm-quick-access-modifier)
