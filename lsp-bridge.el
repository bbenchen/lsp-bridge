;;; lsp-bridge.el --- LSP bridge  -*- lexical-binding: t -*-

;; Filename: lsp-bridge.el
;; Description: LSP bridge
;; Author: Andy Stewart <lazycat.manatee@gmail.com>
;; Maintainer: Andy Stewart <lazycat.manatee@gmail.com>
;; Copyright (C) 2018, Andy Stewart, all rights reserved.
;; Created: 2018-06-15 14:10:12
;; Version: 0.5
;; Last-Updated: 2022-10-10 15:23:53 +0800
;;           By: Gong Qijian
;; URL: https://github.com/manateelazycat/lsp-bridge
;; Keywords:
;; Compatibility: emacs-version >= 28
;; Package-Requires: ((emacs "28") (markdown-mode "2.6"))
;;
;; Features that might be required by this library:
;;
;; Please check README
;;

;;; This file is NOT part of GNU Emacs

;;; License
;;
;; This program is free software; you can redistribute it and/or modify
;; it under the terms of the GNU General Public License as published by
;; the Free Software Foundation; either version 3, or (at your option)
;; any later version.

;; This program is distributed in the hope that it will be useful,
;; but WITHOUT ANY WARRANTY; without even the implied warranty of
;; MERCHANTABILITY or FITNESS FOR A PARTICULAR PURPOSE.  See the
;; GNU General Public License for more details.

;; You should have received a copy of the GNU General Public License
;; along with this program; see the file COPYING.  If not, write to
;; the Free Software Foundation, Inc., 51 Franklin Street, Fifth
;; Floor, Boston, MA 02110-1301, USA.

;;; Commentary:
;;
;; Lsp-Bridge
;;

;;; Installation:
;;
;; Please check README
;;

;;; Customize:
;;
;;
;;
;; All of the above can customize by:
;;      M-x customize-group RET lsp-bridge RET
;;

;;; Change log:
;;
;;

;;; Acknowledgements:
;;
;;
;;

;;; TODO
;;
;;
;;

;;; Code:
(require 'cl-lib)
(require 'json)
(require 'map)
(require 'seq)
(require 'subr-x)
(require 'markdown-mode)
(require 'diff)

(defvar acm-library-path (expand-file-name "acm" (if load-file-name
                                                     (file-name-directory load-file-name)
                                                   default-directory)))
(add-to-list 'load-path acm-library-path t)
(require 'acm-frame)

(require 'lsp-bridge-epc)
(require 'lsp-bridge-ref)
(require 'lsp-bridge-jdtls)
(require 'lsp-bridge-peek)
(require 'lsp-bridge-call-hierarchy)
(require 'lsp-bridge-code-action)
(require 'lsp-bridge-diagnostic)
(require 'lsp-bridge-lsp-installer)
(require 'lsp-bridge-org-babel)
(require 'lsp-bridge-inlay-hint)
(require 'lsp-bridge-dart)

(defgroup lsp-bridge nil
  "LSP-Bridge group."
  :group 'applications)

(require 'acm)
(require 'tramp)
(defvar lsp-bridge-tramp-alias-alist nil)

(setq acm-backend-lsp-fetch-completion-item-func 'lsp-bridge-fetch-completion-item-info)

(defun lsp-bridge-fetch-completion-item-info (candidate)
  (let ((kind (plist-get candidate :icon))
        (server-name (plist-get candidate :server))
        (key (plist-get candidate :key)))
    ;; Try send `completionItem/resolve' request to fetch `documentation' and `additionalTextEdits' information.
    (unless (equal acm-backend-lsp-fetch-completion-item-ticker (list acm-backend-lsp-filepath key kind))
      (if (lsp-bridge-is-remote-file)
          (lsp-bridge-remote-send-func-request "fetch_completion_item_info" (list acm-backend-lsp-filepath key server-name))
        (lsp-bridge-call-async "fetch_completion_item_info" acm-backend-lsp-filepath key server-name))
      (setq-local acm-backend-lsp-fetch-completion-item-ticker (list acm-backend-lsp-filepath key kind)))))

(defcustom lsp-bridge-completion-popup-predicates '(
                                                    lsp-bridge-not-delete-command
                                                    lsp-bridge-not-follow-complete
                                                    lsp-bridge-not-match-stop-commands
                                                    lsp-bridge-not-match-hide-characters

                                                    lsp-bridge-not-only-blank-before-cursor
                                                    lsp-bridge-not-in-string
                                                    lsp-bridge-not-in-org-table

                                                    lsp-bridge-not-execute-macro
                                                    lsp-bridge-not-in-multiple-cursors
                                                    lsp-bridge-not-in-mark-macro

                                                    lsp-bridge-is-evil-state
                                                    lsp-bridge-is-meow-state

                                                    lsp-brige-not-in-chatgpt-response

                                                    lsp-bridge-not-complete-manually
                                                    )
  "A list of predicate functions with no argument to enable popup completion in callback."
  :type '(repeat function)
  :group 'lsp-bridge)

(defcustom lsp-bridge-flash-region-delay .3
  "How many seconds to flash `lsp-bridge-font-lock-flash' after navigation.

Setting this to nil or 0 will turn off the indicator."
  :type 'number
  :group 'lsp-bridge)

(defcustom lsp-bridge-enable-mode-line t
  "Whether display LSP-bridge's server info in mode-line ."
  :type 'boolean
  :group 'lsp-bridge)

(defcustom lsp-bridge-completion-stop-commands
  '("undo-tree-undo" "undo-tree-redo"
    "kill-region" "delete-block-backward"
    "python-black-buffer" "acm-complete-or-expand-yas-snippet" "acm-insert-number-or-complete-candiate"
    "yank" "string-rectangle" "query-replace" "grammatical-edit-unwrap")
  "If last command is match this option, stop popup completion ui."
  :type '(repeat string)
  :safe #'listp
  :group 'lsp-bridge)

(defcustom lsp-bridge-completion-hide-characters '(":" ";" "(" ")" "[" "]" "{" "}" "," "\"")
  "If character before match this option, stop popup completion ui."
  :type '(repeat string)
  :safe #'listp
  :group 'lsp-bridge)

(defcustom lsp-bridge-completion-obey-trigger-characters-p nil
  "If non-nil makes trigger characters a higher priority than `lsp-bridge-completion-hide-characters'."
  :type 'boolean
  :safe #'booleanp
  :group 'lsp-bridge)

(defcustom lsp-bridge-popup-documentation-buffer " *lsp-bridge-hover*"
  "Buffer for display hover information."
  :type 'string
  :safe #'stringp
  :group 'lsp-bridge)

(defcustom lsp-bridge-disable-backup t
  "Default disable backup feature, include `make-backup-files' `auto-save-default' and `create-lockfiles'."
  :type 'boolean
  :safe #'booleanp
  :group 'lsp-bridge)

(defcustom lsp-bridge-enable-signature-help t
  "Whether to enable signature-help."
  :type 'boolean
  :safe #'booleanp
  :group 'lsp-bridge)

(defcustom lsp-bridge-signature-help-fetch-idle 0.5
  "The idle seconds to fetch signature help.."
  :type 'float
  :safe #'floatp
  :group 'lsp-bridge)

(defcustom lsp-bridge-enable-search-words t
  "Whether to enable search words of files."
  :type 'boolean
  :safe #'booleanp
  :group 'lsp-bridge)

(defcustom lsp-bridge-search-words-prohibit-file-extensions '("png" "jpg" "jpeg" "gif" "pdf")
  "The file extensions to prohibit search words."
  :type '(repeat string)
  :safe #'listp
  :group 'lsp-bridge)

(defcustom lsp-bridge-enable-auto-format-code nil
  "Whether to auto format code."
  :type 'boolean
  :safe #'booleanp
  :group 'lsp-bridge)

(defcustom lsp-bridge-auto-format-code-idle 1
  "The idle seconds to auto format code."
  :type 'float
  :safe #'floatp
  :group 'lsp-bridge)

(defcustom lsp-bridge-enable-diagnostics t
  "Whether to enable diagnostics."
  :type 'boolean
  :safe #'booleanp
  :group 'lsp-bridge)

(defcustom lsp-bridge-enable-inlay-hint t
  "Whether to enable inlay hint."
  :type 'boolean
  :safe #'booleanp
  :group 'lsp-bridge)

(defcustom lsp-bridge-elisp-symbols-update-idle 3
  "The idle seconds to update elisp symbols."
  :type 'float
  :safe #'floatp
  :group 'lsp-bridge)

(defcustom lsp-bridge-user-langserver-dir nil
  "The directory where the user place langserver configuration."
  :type '(choice (const nil)
                 (string))
  :safe (lambda (v) (or (null v) (stringp v)))
  :group 'lsp-bridge)

(defcustom lsp-bridge-user-multiserver-dir nil
  "The directory where the user place multiserver configuration."
  :type '(choice (const nil)
                 (string))
  :safe (lambda (v) (or (null v) (stringp v)))
  :group 'lsp-bridge)

(defcustom lsp-bridge-symbols-enable-which-func nil
  "Wether use lsp-bridge in which-func."
  :type 'boolean
  :safe #'booleanp
  :group 'lsp-bridge)

(defcustom lsp-bridge-enable-completion-in-string nil
  "Whether to enable completion in string, default is disable."
  :type 'boolean
  :safe #'booleanp
  :group 'lsp-bridge)

(defface lsp-bridge-font-lock-flash
  '((t (:inherit highlight)))
  "Face to flash the current line."
  :group 'lsp-bridge)

(defvar lsp-bridge-last-change-command nil)
(defvar lsp-bridge-last-change-position nil)
(defvar lsp-bridge-last-change-is-delete-command-p nil)

(defvar lsp-bridge-server nil
  "The LSP-Bridge Server.")

(defvar lsp-bridge-python-file (expand-file-name "lsp_bridge.py" (if load-file-name
                                                                     (file-name-directory load-file-name)
                                                                   default-directory)))

(defvar-local lsp-bridge-mark-ring nil
  "The list of saved lsp-bridge marks, most recent first.")

(defvar lsp-bridge-server-port nil)

(defun lsp-bridge--start-epc-server ()
  "Function to start the EPC server."
  (unless (process-live-p lsp-bridge-server)
    (setq lsp-bridge-server
          (lsp-bridge-epc-server-start
           (lambda (mngr)
             (let ((mngr mngr))
               (lsp-bridge-epc-define-method mngr 'eval-in-emacs 'lsp-bridge--eval-in-emacs-func)
               (lsp-bridge-epc-define-method mngr 'get-emacs-vars 'lsp-bridge--get-emacs-vars-func)
               (lsp-bridge-epc-define-method mngr 'get-project-path 'lsp-bridge--get-project-path-func)
               (lsp-bridge-epc-define-method mngr 'get-workspace-folder 'lsp-bridge--get-workspace-folder-func)
               (lsp-bridge-epc-define-method mngr 'get-multi-lang-server 'lsp-bridge--get-multi-lang-server-func)
               (lsp-bridge-epc-define-method mngr 'get-single-lang-server 'lsp-bridge--get-single-lang-server-func)
               (lsp-bridge-epc-define-method mngr 'get-user-emacs-directory 'lsp-bridge--user-emacs-directory-func)
               (lsp-bridge-epc-define-method mngr 'get-buffer-content 'lsp-bridge--get-buffer-content-func)
               (lsp-bridge-epc-define-method mngr 'get-current-line 'lsp-bridge--get-current-line-func)
               (lsp-bridge-epc-define-method mngr 'get-ssh-password 'lsp-bridge--get-ssh-password-func)
               ))))
    (if lsp-bridge-server
        (setq lsp-bridge-server-port (process-contact lsp-bridge-server :service))
      (error "[LSP-Bridge] lsp-bridge-server failed to start")))
  lsp-bridge-server)

(defun lsp-bridge--eval-in-emacs-func (sexp-string)
  (eval (read sexp-string))
  ;; Return nil to avoid epc error `Got too many arguments in the reply'.
  nil)

(defun lsp-bridge--get-emacs-var-func (var-name)
  (let* ((var-symbol (intern var-name))
         (var-value (symbol-value var-symbol))
         ;; We need convert result of booleanp to string.
         ;; Otherwise, python-epc will convert all `nil' to [] at Python side.
         (var-is-bool (prin1-to-string (booleanp var-value))))
    (list var-value var-is-bool)))

(defun lsp-bridge--get-emacs-vars-func (&rest vars)
  (mapcar #'lsp-bridge--get-emacs-var-func vars))

(defvar lsp-bridge-epc-process nil)

(defvar lsp-bridge-internal-process nil)
(defvar lsp-bridge-internal-process-prog nil)
(defvar lsp-bridge-internal-process-args nil)
(defvar position-before-jump nil)

(defcustom lsp-bridge-name "*lsp-bridge*"
  "Name of LSP-Bridge buffer."
  :type 'string)

(defcustom lsp-bridge-python-command (cond ((memq system-type '(cygwin windows-nt ms-dos))
                                            (cond ((executable-find "pypy3.exe")
                                                   "pypy3.exe")
                                                  ((executable-find "python3.exe")
                                                   "python3.exe")
                                                  ((executable-find "python.exe")
                                                   "python.exe")))
                                           (t (cond ((executable-find "pypy3")
                                                     "pypy3")
                                                    ((executable-find "python3")
                                                     "python3")
                                                    ((executable-find "python")
                                                     "python"))))
  "The Python interpreter used to run lsp_bridge.py."
  :type 'string)

(defcustom lsp-bridge-enable-debug nil
  "If you got segfault error, please turn this option.
Then LSP-Bridge will start by gdb, please send new issue with `*lsp-bridge*' buffer content when next crash."
  :type 'boolean)

(defcustom lsp-bridge-enable-log nil
  "Enable this option to print log message in `*lsp-bridge*' buffer, default only print message header."
  :type 'boolean)

(defcustom lsp-bridge-enable-profile nil
  "Enable this option to output performance data to ~/lsp-bridge.prof."
  :type 'boolean)

(defcustom lsp-bridge-enable-completion-in-minibuffer nil
  "Enable this option to completion in minibuffer."
  :type 'boolean)

(defcustom lsp-bridge-multi-lang-server-extension-list
  '(
    (("vue")        . "volar_emmet")
    (("ts" "tsx")   . "typescript_eslint")
    )
  "The multi lang server rule for file extension."
  :type 'cons)

(defcustom lsp-bridge-single-lang-server-extension-list
  '(
    (("wxml") . "wxml-language-server")
    (("html") . "vscode-html-language-server")
    (("astro") . "astro-ls")
    (("typ") . "typst-lsp")
    )
  "The lang server rule for file extension."
  :type 'cons)

(defcustom lsp-bridge-c-lsp-server "clangd"
  "Default LSP server for C language, you can choose `clangd' or `ccls'."
  :type 'string)

(defcustom lsp-bridge-elixir-lsp-server "elixirLS"
  "Default LSP server for Elixir language, you can choose `elixirLS' or `lexical'."
  :type 'string
  :safe #'stringp)

(defcustom lsp-bridge-php-lsp-server "intelephense"
  "Default LSP server for PHP language, you can choose `intelephense' or `phpactor'."
  :type 'string
  :safe #'stringp)

(defcustom lsp-bridge-python-lsp-server "pyright"
  "Default LSP server for Python language, you can choose `pyright', `jedi', `python-ms', `pylsp'."
  :type 'string)

(defcustom lsp-bridge-python-multi-lsp-server "pyright-background-analysis_ruff"
  "Default Multi LSP server for Python, you can choose `pyright_ruff', `jedi_ruff', `python-ms_ruff', `pylsp_ruff'."
  :type 'string)

(defcustom lsp-bridge-tex-lsp-server "texlab"
  "Default LSP server for (la)tex, you can choose `texlab' or `digestif'."
  :type 'string)

(defcustom lsp-bridge-csharp-lsp-server "omnisharp-dotnet"
  "Default LSP server for C#, you can choose `omnisharp-mono' or `omnisharp-dotnet'."
  :type 'string)

(defcustom lsp-bridge-nix-lsp-server "rnix-lsp"
  "Default LSP server for nix, you can choose `rnix-lsp' or `nil'."
  :type 'string)

(defcustom lsp-bridge-use-wenls-in-org-mode nil
  "Use `wen' lsp server in org-mode, default is disable.")

(defcustom lsp-bridge-use-ds-pinyin-in-org-mode nil
  "Use `ds-pinyin' lsp server in org-mode, default is disable.")

(defcustom lsp-bridge-complete-manually nil
  "Only popup completion menu when user call `lsp-bridge-popup-complete-menu' command.")

(defcustom lsp-bridge-multi-lang-server-mode-list
  '(((python-mode python-ts-mode) . lsp-bridge-python-multi-lsp-server)
    ((qml-mode qml-ts-mode) . "qmlls_javascript"))
  "The multi lang server rule for file mode."
  :type 'cons)

(defcustom lsp-bridge-single-lang-server-mode-list
  '(
    ((c-mode c-ts-mode c++-mode c++-ts-mode objc-mode c-or-c++-ts-mode) .        lsp-bridge-c-lsp-server)
    ((cmake-mode cmake-ts-mode) .                                                "cmake-language-server")
    ((java-mode java-ts-mode) .                                                  "jdtls")
    ((julia-mode) .                                                              "julials")
    ((python-mode python-ts-mode) .                                              lsp-bridge-python-lsp-server)
    (ruby-mode .                                                                 "solargraph")
    ((rust-mode rustic-mode rust-ts-mode) .                                      "rust-analyzer")
	(move-mode .                                                                 "move-analyzer")
    ((elixir-mode elixir-ts-mode heex-ts-mode) .                                 lsp-bridge-elixir-lsp-server)
    ((go-mode go-ts-mode) .                                                      "gopls")
    (groovy-mode .                                                               "groovy-language-server")
    (haskell-mode .                                                              "hls")
    (lua-mode .                                                                  "sumneko")
    (dart-mode .                                                                 "dart-analysis-server")
    (scala-mode .                                                                "metals")
    ((js2-mode js-mode js-ts-mode rjsx-mode) .                                   "javascript")
    ((typescript-tsx-mode tsx-ts-mode) .                                         "typescriptreact")
    ((typescript-mode typescript-ts-mode) .                                      "typescript")
    (tuareg-mode .                                                               "ocamllsp")
    (erlang-mode .                                                               "erlang-ls")
    ((latex-mode Tex-latex-mode texmode context-mode texinfo-mode bibtex-mode) . lsp-bridge-tex-lsp-server)
    ((clojure-mode clojurec-mode clojurescript-mode clojurex-mode clojure-ts-mode clojurec-ts-mode clojurescript-ts-mode clojure-dart-ts-mode) . "clojure-lsp")
    ((sh-mode bash-mode bash-ts-mode) .                                          "bash-language-server")
    ((css-mode css-ts-mode) .                                                    "vscode-css-language-server")
    (elm-mode   .                                                                "elm-language-server")
    (php-mode .                                                                  lsp-bridge-php-lsp-server)
    ((yaml-mode yaml-ts-mode) .                                                  "yaml-language-server")
    (zig-mode .                                                                  "zls")
    (dockerfile-mode .                                                           "docker-langserver")
    (d-mode .                                                                    "serve-d")
    ((fortran-mode f90-mode) .                                                   "fortls")
    (nix-mode .                                                                  lsp-bridge-nix-lsp-server)
    (ess-r-mode .                                                                "rlanguageserver")
    (graphql-mode .                                                              "graphql-lsp")
    (swift-mode .                                                                "swift-sourcekit")
    (csharp-mode .                                                               lsp-bridge-csharp-lsp-server)
    (kotlin-mode .                                                               "kotlin-language-server")
    (verilog-mode .                                                              "verible")
    (vhdl-mode .                                                                 "vhdl-tool")
    (svelte-mode .                                                               "svelteserver")    
    (fsharp-mode .                                                               "fsautocomplete")
    )
  "The lang server rule for file mode."
  :type 'cons)

(defcustom lsp-bridge-default-mode-hooks
  '(c-mode-hook
    c++-mode-hook
    cmake-mode-hook
    java-mode-hook
    julia-mode-hook
    python-mode-hook
    ruby-mode-hook
    lua-mode-hook
 	move-mode-hook
    rust-mode-hook
    rust-ts-mode-hook
    rustic-mode-hook
    erlang-mode-hook
    elixir-mode-hook
    go-mode-hook
    haskell-mode-hook
    haskell-literate-mode-hook
    dart-mode-hook
    scala-mode-hook
    typescript-mode-hook
    typescript-tsx-mode-hook
    js2-mode-hook
    js-mode-hook
    rjsx-mode-hook
    tuareg-mode-hook
    latex-mode-hook
    LaTeX-mode-hook
    Tex-latex-mode-hook
    texmode-hook
    context-mode-hook
    texinfo-mode-hook
    bibtex-mode-hook
    clojure-mode-hook
    clojurec-mode-hook
    clojurescript-mode-hook
    clojurex-mode-hook
    clojure-ts-mode-hook
    clojurec-ts-mode-hook
    clojurescript-ts-mode-hook
    clojure-dart-ts-mode-hook
    sh-mode-hook
    bash-mode-hook
    web-mode-hook
    css-mode-hook
    elm-mode-hook
    emacs-lisp-mode-hook
    ielm-mode-hook
    lisp-interaction-mode-hook
    org-mode-hook
    php-mode-hook
    yaml-mode-hook
    zig-mode-hook
    groovy-mode-hook
    dockerfile-mode-hook
    d-mode-hook
    f90-mode-hook
    fortran-mode-hook
    nix-mode-hook
    ess-r-mode-hook
    verilog-mode-hook
    swift-mode-hook
    csharp-mode-hook
    telega-chat-mode-hook
    markdown-mode-hook
    kotlin-mode-hook
    vhdl-mode-hook
    typst-mode-hook
    graphql-mode-hook
    c-ts-mode-hook
    c++-ts-mode-hook
    cmake-ts-mode-hook
    elixir-ts-mode-hook
    toml-ts-mode-hook
    css-ts-mode-hook
    java-ts-mode-hook
    js-ts-mode-hook
    json-ts-mode-hook
    python-ts-mode-hook
    bash-ts-mode-hook
    typescript-ts-mode-hook
    tsx-ts-mode-hook
    go-ts-mode-hook
    yaml-ts-mode-hook
    svelte-mode-hook
    fsharp-mode-hook
    )
  "The default mode hook to enable lsp-bridge."
  :type '(repeat variable))

(defcustom lsp-bridge-get-single-lang-server-by-project nil
  "Get lang server with project path and file path.")

(defcustom lsp-bridge-get-multi-lang-server-by-project nil
  "Get lang server with project path and file path.")

(defcustom lsp-bridge-get-project-path-by-filepath nil
  "Default use command 'git rev-parse --show-toplevel' get project path,
you can customize `lsp-bridge-get-project-path-by-filepath' to return project path by give file path.")

(defcustom lsp-bridge-get-workspace-folder nil
  "In Java, sometimes, we need return same workspace folder for multiple projects,
you can customize `lsp-bridge-get-workspace-folder' to return workspace folder path by give project path.")

(defvar lsp-bridge-formatting-indent-alist
  '((c-mode                     . c-basic-offset) ; C
    (c-ts-mode                  . c-basic-offset) ; C
    (c++-mode                   . c-basic-offset) ; C++
    (csharp-mode                . c-basic-offset) ; C#
    (csharp-tree-sitter-mode    . csharp-tree-sitter-indent-offset) ; C#
    (d-mode                     . c-basic-offset)             ; D
    (julia-mode                 . c-basic-offset)             ; Julia
    (java-mode                  . c-basic-offset)             ; Java
    (java-ts-mode               . java-ts-mode-indent-offset) ; Java
    (jde-mode                   . c-basic-offset)     ; Java (JDE)
    (js-mode                    . js-indent-level)    ; JavaScript
    (js2-mode                   . js2-basic-offset)   ; JavaScript-IDE
    (js3-mode                   . js3-indent-level)   ; JavaScript-IDE
    (json-mode                  . js-indent-level)    ; JSON
    (json-ts-mode               . js-indent-level)    ; JSON
    (lua-mode                   . lua-indent-level)   ; Lua
    (objc-mode                  . c-basic-offset)     ; Objective C
    (php-mode                   . c-basic-offset)     ; PHP
    (perl-mode                  . perl-indent-level)  ; Perl
    (cperl-mode                 . cperl-indent-level) ; Perl
    (raku-mode                  . raku-indent-offset) ; Perl6/Raku
    (erlang-mode                . erlang-indent-level)     ; Erlang
    (ada-mode                   . ada-indent)              ; Ada
    (sgml-mode                  . sgml-basic-offset)       ; SGML
    (nxml-mode                  . nxml-child-indent)       ; XML
    (pascal-mode                . pascal-indent-level)     ; Pascal
    (typescript-mode            . typescript-indent-level) ; Typescript
    (typescript-ts-mode         . typescript-ts-mode-indent-offset) ; Typescript
    (tsx-ts-mode                . typescript-ts-mode-indent-offset) ; Typescript[TSX]
    (sh-mode                    . sh-basic-offset)   ; Shell Script
    (ruby-mode                  . ruby-indent-level) ; Ruby
    (enh-ruby-mode              . enh-ruby-indent-level) ; Ruby
    (crystal-mode               . crystal-indent-level) ; Crystal (Ruby)
    (css-mode                   . css-indent-offset)    ; CSS
	(move-mode                  . move-indent-offset)   ; Move
    (rust-mode                  . rust-indent-offset)   ; Rust
    (rust-ts-mode               . rust-ts-mode-indent-offset) ; Rust
    (rustic-mode                . rustic-indent-offset)       ; Rust
    (scala-mode                 . scala-indent:step)          ; Scala
    (powershell-mode            . powershell-indent)    ; PowerShell
    (ess-mode                   . ess-indent-offset)    ; ESS (R)
    (yaml-mode                  . yaml-indent-offset)   ; YAML
    (hack-mode                  . hack-indent-offset)   ; Hack
    (kotlin-mode                . c-basic-offset)       ; Kotlin
    (verilog-mode               . verilog-indent-level) ; Verilog
    (vhdl-mode                  . vhdl-basic-offset)    ; VHDL
    (go-mode                    . c-basic-offset)       ;Golang
    (go-ts-mode                 . c-basic-offset)       ;Golang
    (svelte-mode                . js-indent-level)      ;Svelte
    (fsharp-mode                . fsharp-indent-offset) ; F#
    (default                    . standard-indent)) ; default fallback
  "A mapping from `major-mode' to its indent variable.")

(defcustom lsp-bridge-string-interpolation-open-chars-alist
  '(;; For {}
    (python-mode .        "[^\$]\{")
    (python-ts-mode .     "[^\$]\{")
    ;; For ${}
    (js-mode .            "\$\{")
    (js-ts-mode .         "\$\{")
    (js2-mode .           "\$\{")
    (js3-mode .           "\$\{")
    (typescript-mode .    "\$\{")
    (typescript-ts-mode . "\$\{")
    (sh-mode .            "\$\{")
    (bash-mode .          "\$\{")
    (bash-ts-mode .       "\$\{")
    (typst--base-mode .   "\$\{")
    (typst--code-mode .   "\$\{")
    (typst--math-mode .   "\$\{")
    (typst--markup-mode . "\$\{")
    ;; For #{}
    (elixir-mode .        "\#\{")
    (elixir-ts-mode .     "\#\{")
    (ruby-mode .          "\#\{")
    ;; For {{}}
    (yaml-mode .          "\{\{"))
  "Open characters for string interpolation. The elements are cons cell (major-mode . open-char-regexp)"
  :type 'cons)

(defvar lsp-bridge-enable-with-tramp nil
  "Whether enable lsp-bridge when editing tramp file.")

(defvar lsp-bridge-remote-save-password nil
  "Whether save password in netrc file.")

(defun lsp-bridge-find-file-hook-function ()
  (when (and lsp-bridge-enable-with-tramp (file-remote-p (buffer-file-name)))
    (lsp-bridge-sync-tramp-remote)))

(add-hook 'find-file-hook #'lsp-bridge-find-file-hook-function)

(defun lsp-bridge--get-indent-width (mode)
  "Get indentation offset for MODE."
  (or (alist-get mode lsp-bridge-formatting-indent-alist)
      (lsp-bridge--get-indent-width (or (get mode 'derived-mode-parent) 'default))))

(cl-defmacro lsp-bridge--with-file-buffer (filename filehost &rest body)
  "Evaluate BODY in buffer with FILEPATH."
  (declare (indent 1))
  `(when-let ((buffer (pcase filehost
                        ("" (lsp-bridge-get-match-buffer-by-filepath ,filename))
                        (_ (lsp-bridge-get-match-buffer-by-remote-file ,filehost ,filename)))))
     (with-current-buffer buffer
       ,@body)))

(cl-defmacro lsp-bridge-save-position (&rest body)
  "`save-excursion' not enough for LSP code format.
So we build this macro to restore postion after code format."
  `(let* ((current-buf (current-buffer))
          (current-line (line-number-at-pos nil t))
          (current-column (lsp-bridge--calculate-column))
          (indent-column (save-excursion
                           (back-to-indentation)
                           (lsp-bridge--calculate-column))))
     ,@body
     (switch-to-buffer current-buf)
     (goto-line current-line)
     (back-to-indentation)
     (forward-char (max (- current-column indent-column) 0))))

(defun lsp-bridge-is-remote-file ()
  (and (boundp 'lsp-bridge-remote-file-flag)
       lsp-bridge-remote-file-flag))

(defun lsp-bridge-get-buffer-file-name-text ()
  ;; `buffer-file-name' may contain face property, we need use `substring-no-properties' remove those face from buffer name.
  (substring-no-properties buffer-file-name))

(defun lsp-bridge-get-buffer-truename (&optional filename)
  (if (lsp-bridge-is-remote-file)
      lsp-bridge-remote-file-path
    (file-truename (or filename 
                       (lsp-bridge-get-buffer-file-name-text)))))

(defun lsp-bridge-get-match-buffer-by-remote-file (host path)
  (cl-dolist (buffer (buffer-list))
    (with-current-buffer buffer
      (when (and (boundp 'lsp-bridge-remote-file-path)
                 (string-equal lsp-bridge-remote-file-path path)
                 (boundp 'lsp-bridge-remote-file-host)
                 (string-equal lsp-bridge-remote-file-host host))
        (cl-return buffer)))))

(defun lsp-bridge-get-match-buffer-by-filepath (name)
  (cl-dolist (buffer (buffer-list))
    (with-current-buffer buffer
      (when-let* ((file-name (buffer-file-name buffer))
                  (match-buffer (or (string-equal file-name name)
                                    (string-equal (file-truename file-name) name))))
        (cl-return buffer)))))

(defun lsp-bridge--get-project-path-func (filename)
  (when lsp-bridge-get-project-path-by-filepath
    (funcall lsp-bridge-get-project-path-by-filepath filename)))

(defun lsp-bridge--get-workspace-folder-func (project-path)
  (when lsp-bridge-get-workspace-folder
    (funcall lsp-bridge-get-workspace-folder project-path)))

(defun lsp-bridge--get-multi-lang-server-func (project-path filename)
  "Get lang server with project path, file path or file extension."
  (or (when lsp-bridge-get-multi-lang-server-by-project
        (funcall lsp-bridge-get-multi-lang-server-by-project project-path filename))
      (lsp-bridge-get-multi-lang-server-by-extension filename)
      (lsp-bridge-get-multi-lang-server-by-file-mode filename)))

(defun lsp-bridge--get-single-lang-server-func (project-path filename)
  "Get lang server with project path, file path or file extension."
  (or (when lsp-bridge-get-single-lang-server-by-project
        (funcall lsp-bridge-get-single-lang-server-by-project project-path filename))
      (lsp-bridge-get-single-lang-server-by-extension filename)
      (lsp-bridge-get-single-lang-server-by-file-mode filename)))

(defun lsp-bridge--user-emacs-directory-func ()
  "Get lang server with project path, file path or file extension."
  (expand-file-name user-emacs-directory))

(defun lsp-bridge--get-buffer-content-func (buffer-name &optional no-org-babel)
  "Get buffer content for lsp. BUFFER-NAME is name eval from (buffer-name)."
  (when-let* ((buf (get-buffer buffer-name)))
    (if (and lsp-bridge-enable-org-babel
             (eq major-mode 'org-mode) (not no-org-babel))
        (and lsp-bridge-org-babel--info-cache
             (org-element-property :value lsp-bridge-org-babel--info-cache))
      (with-current-buffer buf
        (buffer-substring-no-properties (point-min) (point-max))))))

(defun lsp-bridge--get-current-line-func ()
  (buffer-substring-no-properties (line-beginning-position) (line-end-position)))

(defvar-local lsp-bridge-tramp-sync-var nil)

(defun lsp-bridge--get-ssh-password-func (user host port)
  (condition-case nil
      (let* ((auth-source-creation-prompts
              '((secret . "password for %u@%h: ")))
             (found (nth 0 (auth-source-search :max 1
                                               :host host
                                               :user user
                                               :port port
                                               :require '(:secret)
                                               :create t))))
        (when (and lsp-bridge-remote-save-password (plist-get found :save-function))
          (funcall (plist-get found :save-function)))
        (if found
            (auth-info-password found)
          nil))
    (quit (progn
            (message "Cancelled password input.")
            nil))))

(defun lsp-bridge-get-lang-server-by-extension (filename extension-list)
  "Get lang server for file extension."
  (when-let* ((file-extension (file-name-extension filename))
              (langserver-info (cl-find-if
                                (lambda (pair)
                                  (let ((extension (car pair)))
                                    (if (eq (type-of extension) 'string)
                                        (string-equal file-extension extension)
                                      (member file-extension extension))))
                                extension-list)))
    (cdr langserver-info)))

(defun lsp-bridge-get-multi-lang-server-by-extension (filename)
  "Get lang server for file extension."
  (lsp-bridge-get-lang-server-by-extension filename lsp-bridge-multi-lang-server-extension-list))

(defun lsp-bridge-get-single-lang-server-by-extension (filename)
  "Get lang server for file extension."
  (lsp-bridge-get-lang-server-by-extension filename lsp-bridge-single-lang-server-extension-list))

(defun lsp-bridge-lang-server-by-mode (target-mode mode-list)
  "Get lang server for file mode."
  (cl-find-if
   (lambda (pair)
     (let ((mode (car pair)))
       (if (symbolp mode)
           (eq target-mode mode)
         (member target-mode mode))))
   mode-list))

(defun lsp-bridge-get-symbol-string-value (info)
  (pcase (format "%s" (type-of info))
    ("string" info)
    ("symbol" (symbol-value info))
    ))

(defun lsp-bridge-get-mode-name-from-file-path (file-path)
  (cdr (assoc file-path
              auto-mode-alist
              'string-match-p)))

(defun lsp-brige-get-mode (filepath)
  (let ((buffer (lsp-bridge-get-match-buffer-by-filepath filepath)))
    (if buffer
        (with-current-buffer buffer
          major-mode)
      (lsp-bridge-get-mode-name-from-file-path filepath))))

(defun lsp-bridge-get-multi-lang-server-by-file-mode (filename)
  "Get lang server for file mode."
  (when-let* ((mode (lsp-brige-get-mode filename))
              (langserver-info (lsp-bridge-lang-server-by-mode mode lsp-bridge-multi-lang-server-mode-list)))
    (lsp-bridge-get-symbol-string-value (cdr langserver-info))))

(defun lsp-bridge-get-single-lang-server-by-file-mode (filename)
  "Get lang server for file mode."
  (let* ((mode (lsp-brige-get-mode filename))
         (langserver-info (lsp-bridge-lang-server-by-mode mode lsp-bridge-single-lang-server-mode-list)))
    (cond (langserver-info
           (lsp-bridge-get-symbol-string-value (cdr langserver-info)))
          ((eq mode 'org-mode)
           (cond
            (lsp-bridge-use-wenls-in-org-mode
             "wen")
            (lsp-bridge-use-ds-pinyin-in-org-mode
             "ds-pinyin")
            (lsp-bridge-enable-org-babel
             (lsp-bridge-org-babel-check-lsp-server)))))))

(defun lsp-bridge-has-lsp-server-p ()
  (cond ((and lsp-bridge-enable-org-babel (eq major-mode 'org-mode))
         (setq-local acm-is-elisp-mode-in-org nil)
         (lsp-bridge-org-babel-check-lsp-server))
        (t
         (when-let* ((filename (or (ignore-errors (file-truename
                                                   (lsp-bridge-get-buffer-file-name-text)))
                                   (when (lsp-bridge-is-remote-file)
                                     lsp-bridge-remote-file-path))))
           (let* ((multi-lang-server-by-extension (or (lsp-bridge-get-multi-lang-server-by-extension filename)
                                                      (lsp-bridge-get-multi-lang-server-by-file-mode filename)))
                  (lang-server-by-extension (or (lsp-bridge-get-single-lang-server-by-extension filename)
                                                (lsp-bridge-get-single-lang-server-by-file-mode filename))))
             (if multi-lang-server-by-extension
                 multi-lang-server-by-extension
               lang-server-by-extension)
             )))))

(defun lsp-bridge-call-async (method &rest args)
  "Call Python EPC function METHOD and ARGS asynchronously."
  (lsp-bridge-deferred-chain
    (lsp-bridge-epc-call-deferred lsp-bridge-epc-process (read method) args)))

(defvar-local lsp-bridge-buffer-file-deleted nil)

(defun lsp-bridge-call-file-api-p ()
  (and lsp-bridge-mode
       (lsp-bridge-has-lsp-server-p)
       acm-backend-lsp-server-command-exist
       (lsp-bridge-epc-live-p lsp-bridge-epc-process)))

(defun lsp-bridge-call-file-api (method &rest args)
  (if (lsp-bridge-is-remote-file)
      (lsp-bridge-remote-send-lsp-request method args)
    (when (lsp-bridge-call-file-api-p)
      (if (and (boundp 'acm-backend-lsp-filepath)
               (file-exists-p acm-backend-lsp-filepath))
          (if lsp-bridge-buffer-file-deleted
              ;; If buffer's file create again (such as switch branch back), we need save buffer first,
              ;; send the LSP request after the file is changed next time.
              (progn
                (save-buffer)
                (setq-local lsp-bridge-buffer-file-deleted nil)
                (message "[LSP-Bridge] %s is back, will send the %s LSP request after the file is changed next time." acm-backend-lsp-filepath method))
            (when (and acm-backend-lsp-filepath
                       (not (string-equal acm-backend-lsp-filepath "")))
              (lsp-bridge-deferred-chain
                (lsp-bridge-epc-call-deferred lsp-bridge-epc-process (read method) (append (list acm-backend-lsp-filepath) args)))))
        ;; We need send `closeFile' request to lsp server if we found buffer's file is not exist,
        ;; it is usually caused by switching branch or other tools to delete file.
        ;;
        ;; We won't send any lsp request until buffer's file create again.
        (unless lsp-bridge-buffer-file-deleted
          (lsp-bridge-close-buffer-file)
          (setq-local lsp-bridge-buffer-file-deleted t)
          (message "[LSP-Bridge] %s is not exist, stop send the %s LSP request until file create again." acm-backend-lsp-filepath method))))))

(defun lsp-bridge-restart-process ()
  "Stop and restart LSP-Bridge process."
  (interactive)
  (lsp-bridge-diagnostic-hide-overlays)

  (lsp-bridge-kill-process)
  (lsp-bridge-start-process)
  (message "[LSP-Bridge] Process restarted."))

(defun lsp-bridge-profile-dump ()
  (interactive)
  (lsp-bridge-call-async "profile_dump"))

(defun lsp-bridge-start-process ()
  "Start LSP-Bridge process if it isn't started."
  (if (lsp-bridge-epc-live-p lsp-bridge-epc-process)
      (remove-hook 'post-command-hook #'lsp-bridge-start-process)
    ;; start epc server and set `lsp-bridge-server-port'
    (lsp-bridge--start-epc-server)
    (let* ((lsp-bridge-args (append
                             (list lsp-bridge-python-file)
                             (list (number-to-string lsp-bridge-server-port))
                             (when lsp-bridge-enable-profile
                               (list "profile"))
                             )))

      ;; Set process arguments.
      (if lsp-bridge-enable-debug
          (progn
            (setq lsp-bridge-internal-process-prog "gdb")
            (setq lsp-bridge-internal-process-args (append (list "-batch" "-ex" "run" "-ex" "bt" "--args" lsp-bridge-python-command) lsp-bridge-args)))
        (setq lsp-bridge-internal-process-prog lsp-bridge-python-command)
        (setq lsp-bridge-internal-process-args lsp-bridge-args))

      ;; Start python process.
      (let ((process-connection-type (not (lsp-bridge--called-from-wsl-on-windows-p))))
        (setq lsp-bridge-internal-process
              (apply 'start-process
                     lsp-bridge-name lsp-bridge-name
                     lsp-bridge-internal-process-prog lsp-bridge-internal-process-args)))
      (set-process-query-on-exit-flag lsp-bridge-internal-process nil))))

(defun lsp-bridge--called-from-wsl-on-windows-p ()
  "Check whether lsp-bridge is called by Emacs on WSL and is running on Windows."
  (and (eq system-type 'gnu/linux)
       (string-match-p ".exe" lsp-bridge-python-command)))

(defvar lsp-bridge-stop-process-hook nil)

(defun lsp-bridge-kill-process ()
  "Stop LSP-Bridge process and kill all LSP-Bridge buffers."
  (interactive)

  ;; Run stop process hooks.
  (run-hooks 'lsp-bridge-stop-process-hook)

  ;; Kill process after kill buffer, make application can save session data.
  (lsp-bridge--kill-python-process))

(add-hook 'kill-emacs-hook #'lsp-bridge-kill-process)

(defun lsp-bridge--kill-python-process ()
  "Kill LSP-Bridge background python process."
  (when (lsp-bridge-epc-live-p lsp-bridge-epc-process)
    ;; Cleanup before exit LSP-Bridge server process.
    (lsp-bridge-call-async "cleanup")
    ;; Delete LSP-Bridge server process.
    (lsp-bridge-epc-stop-epc lsp-bridge-epc-process)
    ;; Kill *lsp-bridge* buffer.
    (when (get-buffer lsp-bridge-name)
      (kill-buffer lsp-bridge-name))
    (setq lsp-bridge-epc-process nil)
    (message "[LSP-Bridge] Process terminated.")))

(defun lsp-bridge--first-start (lsp-bridge-epc-port)
  "Call `lsp-bridge--open-internal' upon receiving `start_finish' signal from server."
  ;; Make EPC process.
  (setq lsp-bridge-epc-process (make-lsp-bridge-epc-manager
                                :server-process lsp-bridge-internal-process
                                :commands (cons lsp-bridge-internal-process-prog lsp-bridge-internal-process-args)
                                :title (mapconcat 'identity (cons lsp-bridge-internal-process-prog lsp-bridge-internal-process-args) " ")
                                :port lsp-bridge-epc-port
                                :connection (lsp-bridge-epc-connect "127.0.0.1" lsp-bridge-epc-port)
                                ))
  (lsp-bridge-epc-init-epc-layer lsp-bridge-epc-process)

  ;; Search words from opened files.
  (lsp-bridge-search-words-index-files)

  ;; Synchronize elisp symbol to Python side.
  (lsp-bridge-elisp-symbols-update))

(defvar-local lsp-bridge-last-cursor-position 0)
(defvar-local lsp-bridge-prohibit-completion nil)

(defvar-local lsp-bridge-cursor-before-command 0)
(defvar-local lsp-bridge-cursor-after-command 0)

(defvar-local lsp-bridge-inlay-hint-last-update-pos nil)

(defun lsp-bridge-monitor-pre-command ()
  (setq-local lsp-bridge-cursor-before-command (point))

  ;; Tab-and-go
  (when (and acm-preview-overlay
             (not (string-prefix-p "acm" (format "%s" this-command))))
    (acm-complete))

  (when acm-filter-overlay
    (let ((this-command-string (format "%s" this-command)))
      (cond ((member this-command-string '("self-insert-command" "org-self-insert-command"))
             (setq this-command 'acm-filter-insert-char)
             (setq last-command 'acm-filter-insert-char))
            ((member this-command-string '("delete-block-backward" "grammatical-edit-backward-delete"))
             (setq this-command 'acm-filter-delete-char)
             (setq last-command 'acm-filter-delete-char))
            ))))

(defun lsp-bridge-monitor-post-command ()
  (setq-local lsp-bridge-cursor-after-command (point))

  (let ((this-command-string (format "%s" this-command)))
    (when (and lsp-bridge-mode
               (member this-command-string '("self-insert-command" "org-self-insert-command" "lsp-bridge-popup-complete-menu")))
      (lsp-bridge-try-completion))

    (when (lsp-bridge-has-lsp-server-p)
      (unless (equal lsp-bridge-last-cursor-position
                     (setq-local lsp-bridge-last-cursor-position (point)))
        ;; Only show hover when cursor move.
        (when (and lsp-bridge-enable-hover-diagnostic
                   (not (member this-command-string
                                '("self-insert-command" "org-self-insert-command"
                                  "lsp-bridge-diagnostic-jump-next" "lsp-bridge-diagnostic-jump-prev"))))
          (lsp-bridge-diagnostic-maybe-display-error-at-point))

        ;; Only send `change_cursor' request when user change cursor, except cause by mouse wheel.
        (unless (eq last-command 'mwheel-scroll)
          (lsp-bridge-call-file-api "change_cursor" (lsp-bridge--position))
          (if (and lsp-bridge-symbols-enable-which-func
                   (featurep 'which-func) which-function-mode)
              (lsp-bridge-call-file-api "document_symbol" (lsp-bridge--position)))))

      ;; Hide hover tooltip.
      (unless (string-prefix-p "lsp-bridge-popup-documentation-scroll" this-command-string)
        (lsp-bridge-hide-doc-tooltip))

      ;; Hide diagnostic tooltip.
      (unless (member this-command-string '("lsp-bridge-diagnostic-jump-next"
                                            "lsp-bridge-diagnostic-jump-prev"))
        (lsp-bridge-diagnostic-hide-tooltip))

      ;; Hide signature tooltip.
      (lsp-bridge-hide-signature-tooltip)

      ;; Hide code action frame when Emacs got focus.
      (unless (string-prefix-p "lsp-bridge-code-action" this-command-string)
        (unless (member this-command-string '("handle-switch-frame"))
          (ignore-errors
            (lsp-bridge-code-action-popup-quit))))

      ;; Try send inlay hint if window scroll.
      (redisplay t) ; NOTE: we need call `redisplay' to force `window-start' return RIGHT line number.
      (let ((window-pos (window-start)))
        (when (not (equal lsp-bridge-inlay-hint-last-update-pos window-pos))
          (lsp-bridge-inlay-hint)
          (setq-local lsp-bridge-inlay-hint-last-update-pos window-pos)))
      )))

(defun lsp-bridge-close-buffer-file ()
  (if (lsp-bridge-is-remote-file)
      (progn
        (lsp-bridge-remote-send-func-request "close_file" (list lsp-bridge-remote-file-path))
        (lsp-bridge-remote-send-func-request "search_file_words_close_file" (list lsp-bridge-remote-file-path)))

    (when (lsp-bridge-epc-live-p lsp-bridge-epc-process)
      (when (and (lsp-bridge-has-lsp-server-p)
                 (boundp 'acm-backend-lsp-filepath))
        (lsp-bridge-call-async "close_file" acm-backend-lsp-filepath))

      (when buffer-file-name
        (lsp-bridge-call-async "search_file_words_close_file" (lsp-bridge-get-buffer-file-name-text))))))

(defun lsp-bridge-set-prefix-style (prefix-style)
  ;; Wen LSP server need `acm-get-input-prefix-bound' return ASCII keyword prefix,
  ;; other LSP server need use `bounds-of-thing-at-point' of symbol as keyword prefix.
  (setq-local acm-input-bound-style prefix-style))

(defun lsp-bridge-set-server-names (filename filehost server-names)
  (lsp-bridge--with-file-buffer filename filehost
                                (setq-local acm-backend-lsp-server-names server-names)))

(defun lsp-bridge-completion--record-items (filename
                                            filehost
                                            candidates
                                            position
                                            server-name
                                            completion-trigger-characters
                                            server-names)
  (lsp-bridge--with-file-buffer filename filehost
                                ;; Save completion items.
                                (setq-local acm-backend-lsp-cache-candidates nil)
                                (setq-local acm-backend-lsp-completion-position position)
                                (setq-local acm-backend-lsp-completion-trigger-characters completion-trigger-characters)
                                (setq-local acm-backend-lsp-server-names server-names)
                                (setq-local acm-backend-lsp-fetch-completion-item-ticker nil)

                                (let* ((lsp-items acm-backend-lsp-items)
                                       (completion-table (make-hash-table :test 'equal)))
                                  (dolist (item candidates)
                                    (plist-put item :annotation (capitalize (plist-get item :icon)))
                                    (puthash (plist-get item :key) item completion-table))
                                  (puthash server-name completion-table lsp-items)
                                  (setq-local acm-backend-lsp-items lsp-items))
                                (lsp-bridge-try-completion)))

(defun lsp-bridge-try-completion ()
  (cond (lsp-bridge-prohibit-completion
         (setq-local lsp-bridge-prohibit-completion nil))
        (t
         ;; Don't popup completion menu when `lsp-bridge-last-change-position' (cursor before send completion request) is not equal current cursor position.
         (when (equal lsp-bridge-last-change-position
                      (list (current-buffer) (buffer-chars-modified-tick) (point)))
           ;; Try popup completion frame.
           (if (cl-every (lambda (pred)
                           (if (functionp pred)
                               (let ((result (funcall pred)))
                                 ;; Uncomment below code when you want to know why `lsp-bridge-try-completion' failed.
                                 ;; (message "*** %s %s" pred result)
                                 result)
                             t))
                         lsp-bridge-completion-popup-predicates)
               (progn
                 (acm-template-candidate-init)
                 (acm-update)

                 ;; We need reset `lsp-bridge-manual-complete-flag' if completion menu popup by `lsp-bridge-popup-complete-menu'.
                 (when lsp-bridge-complete-manually
                   (setq-local lsp-bridge-manual-complete-flag nil)))
             (acm-hide)
             )))))

(defun lsp-bridge-popup-complete-menu ()
  (interactive)
  ;; Set `lsp-bridge-manual-complete-flag' to non-nil, make sure poup completion menu once.
  (setq-local lsp-bridge-manual-complete-flag t)

  ;; We send `try_completion' request directly, because user input nothing before call command `lsp-bridge-popup-complete-menu'.
  (lsp-bridge-call-file-api "try_completion"
                            (lsp-bridge--position)
                            (acm-char-before)
                            (acm-get-input-prefix))

  ;; Complete other non-LSP backends.
  (lsp-bridge-complete-other-backends))

(defun lsp-bridge-not-match-stop-commands ()
  "Hide completion if `lsp-bridge-last-change-command' match commands in `lsp-bridge-completion-stop-commands'."
  (not (or (member lsp-bridge-last-change-command lsp-bridge-completion-stop-commands)
           (member (format "%s" last-command) lsp-bridge-completion-stop-commands))))

(defun lsp-bridge-string-interpolation-p (string-interpolation-open-chars-alist)
  "Check if the cursor position is subject to string interpolation"
  (when-let* ((search-char (cdr (assoc (buffer-local-value 'major-mode (current-buffer))
                                       string-interpolation-open-chars-alist)))
              (open-pos (save-excursion (search-backward-regexp search-char nil t))))
    (not (save-excursion (search-backward-regexp "\}" open-pos t)))))

(defun lsp-bridge-not-in-string ()
  "Hide completion if cursor in string area."
  (or
   ;; Allow completion in string.
   lsp-bridge-enable-completion-in-string
   ;; Allow sdcv completion in string area
   acm-enable-search-sdcv-words
   ;; Allow volar popup completion menu in string.
   (and (boundp 'acm-backend-lsp-filepath)
        acm-backend-lsp-filepath
        (string-suffix-p ".vue" acm-backend-lsp-filepath))
   ;; Other language not allowed popup completion in string, it's annoy
   (not (acm-in-string-p))
   ;; Allow popup completion menu for string interpolation
   (lsp-bridge-string-interpolation-p lsp-bridge-string-interpolation-open-chars-alist)
   ;; Allow file path completion in string area
   (ignore-errors
     (and (thing-at-point 'filename)
          (or (file-exists-p (file-name-directory (thing-at-point 'filename)))
              ;; Allow string in lsp-bridge-remote file.
              (lsp-bridge-is-remote-file))))))

(defun lsp-bridge-not-execute-macro ()
  "Hide completion during executing macros."
  (not executing-kbd-macro))

(defun lsp-bridge-not-in-mark-macro ()
  "Hide completion markmacro enable."
  (not (and (featurep 'markmacro)
            markmacro-overlays)))

(defun lsp-bridge-not-delete-command ()
  "Hide completion menu if last command is delete command."
  (not lsp-bridge-last-change-is-delete-command-p))

(defun lsp-bridge-not-follow-complete ()
  "Hide completion if last command is `acm-complete'."
  (or
   (not (member (format "%s" last-command) '("acm-complete" "acm-complete-quick-access")))
   (member (format "%s" this-command) '("self-insert-command" "org-self-insert-command"))
   ))

(defun lsp-bridge-not-only-blank-before-cursor ()
  "Hide completion if only blank before cursor."
  (split-string (buffer-substring-no-properties
                 (max (1- (point)) (line-beginning-position))
                 (point))))

(defun lsp-bridge-not-match-hide-characters ()
  "Hide completion if char before cursor match `lsp-bridge-completion-hide-characters'."
  (let ((char (ignore-errors (char-to-string (char-before)))))
    (or (and lsp-bridge-completion-obey-trigger-characters-p
             (member char (if (boundp 'acm-backend-lsp-completion-trigger-characters)
                              (symbol-value 'acm-backend-lsp-completion-trigger-characters))))
        (not (member char lsp-bridge-completion-hide-characters)))))

(defun lsp-bridge-is-evil-state ()
  "If `evil' mode is enable, only show completion when evil is in insert mode."
  (or (not (featurep 'evil))
      (evil-insert-state-p)
      (evil-emacs-state-p)))

(defun lsp-bridge-is-meow-state ()
  "If `meow' mode is enable, only show completion when meow is in insert mode."
  (or (not (featurep 'meow))
      meow-insert-mode
      (minibufferp)))

(defun lsp-bridge-not-in-multiple-cursors ()
  "If `multiple-cursors' mode is enable, hide completion menu."
  (not (and (featurep 'multiple-cursors)
            multiple-cursors-mode)))

(defun lsp-brige-not-in-chatgpt-response ()
  "Don't popup completion menu if ChatGPT is responsing."
  (not (and (boundp 'mind-wave-is-response-p)
            mind-wave-is-response-p)))

(defvar-local lsp-bridge-manual-complete-flag nil)

(defun lsp-bridge-not-complete-manually ()
  "If `lsp-bridge-complete-manually' is non-nil, hide completion menu."
  (or
   ;; Don't hide completion menu if it has show up.
   (acm-frame-visible-p acm-menu-frame)

   ;; Show completion menu when `lsp-bridge-complete-manually' and `lsp-bridge-manual-complete-flag' are non-nil.
   ;; If `lsp-bridge-complete-manually' is nil, not check `lsp-bridge-manual-complete-flag'.
   (not lsp-bridge-complete-manually)
   lsp-bridge-manual-complete-flag
   ))

(defun lsp-bridge-not-in-org-table ()
  (not (and (boundp 'org-at-table-p)
            (org-at-table-p))))

(defun lsp-bridge--point-position (pos)
  "Get position of POS."
  (save-excursion
    (goto-char pos)
    (lsp-bridge--position)))

(defun lsp-bridge--calculate-column ()
  "Calculate character offset of cursor in current line."
  (/ (- (length (encode-coding-region (line-beginning-position)
                                      (min (point) (point-max)) 'utf-16 t))
        2)
     2))

(defun lsp-bridge--position ()
  "Get position of cursor."
  ;; we should use ABSOLUTE line number to be compatible with narrowed buffer
  (list :line (1- (line-number-at-pos nil t))
        :character (lsp-bridge--calculate-column)))

(defvar-local lsp-bridge--before-change-begin-pos nil)
(defvar-local lsp-bridge--before-change-end-pos nil)
(defvar-local lsp-bridge--before-change-begin-point nil)
(defvar-local lsp-bridge--before-change-end-point nil)

(defun lsp-bridge-monitor-before-change (begin end)
  ;; Use `save-match-data' protect match data, avoid conflict with command call `search-regexp'.
  (save-match-data
    (when (lsp-bridge-has-lsp-server-p)
      ;; send whole org src block to lsp server
      (when (and lsp-bridge-enable-org-babel (eq major-mode 'org-mode)
                 lsp-bridge-org-babel--block-bop
                 lsp-bridge-org-babel--update-file-before-change)
        (setq-local lsp-bridge-org-babel--update-file-before-change nil)
        (lsp-bridge-call-file-api "update_file" (buffer-name)
                                  (1- (line-number-at-pos lsp-bridge-org-babel--block-bop t)))))

    ;; Set `lsp-bridge--before-change-begin-pos' and `lsp-bridge--before-change-end-pos'
    ;; if `lsp-bridge-has-lsp-server-p' or `lsp-bridge-is-remote-file'
    (when (or (lsp-bridge-has-lsp-server-p)
              (lsp-bridge-is-remote-file))
      (setq-local lsp-bridge--before-change-begin-point begin)
      (setq-local lsp-bridge--before-change-end-point end)

      (setq-local lsp-bridge--before-change-begin-pos (lsp-bridge--point-position begin))
      (setq-local lsp-bridge--before-change-end-pos (lsp-bridge--point-position end))
      )))

(defun lsp-bridge-monitor-post-self-insert ()
  ;; Make sure this function be called after `electric-pair-mode'
  ;; `smartparens-mode' or something similar if they are enabled.
  ;;
  ;; Because pairing parethness or quotes will call `after-change-functions'
  ;; multiple times. For example: (| represents the cursor)
  ;;
  ;;         dic|
  ;;
  ;; Press `[', then the following situation will be observed in
  ;; `lsp-bridge-monitor-after-change':
  ;;
  ;;         dic[|
  ;;         dic|
  ;;         dic[|
  ;;         dic[]|
  ;;
  ;; The last position of cursor is wrong, that makes a misjudgment in
  ;; `lsp-bridge-try-completion'.
  (setq lsp-bridge-last-change-position
        (list (current-buffer) (buffer-chars-modified-tick) (point))))

(defun lsp-bridge-monitor-after-change (begin end length)
  ;; Nothing change actual if `begin' and `end' equal `lsp-bridge--before-change-begin-point' and `lsp-bridge--before-change-end-point'
  ;; Then we should not send any request to search backend.
  (unless (and (equal begin lsp-bridge--before-change-begin-point)
               (equal end lsp-bridge--before-change-end-point))
    ;; Use `save-match-data' protect match data, avoid conflict with command call `search-regexp'.
    (save-match-data
      (unless lsp-bridge-revert-buffer-flag
        (let ((change-text (buffer-substring-no-properties begin end)))
          ;; Record last command to `lsp-bridge-last-change-command'.
          (setq lsp-bridge-last-change-command (format "%s" this-command))

          ;; Record last change position to avoid popup outdate completions.
          (setq lsp-bridge-last-change-position (list (current-buffer) (buffer-chars-modified-tick) (point)))

          ;; Set `lsp-bridge-last-change-is-delete-command-p'
          (setq lsp-bridge-last-change-is-delete-command-p (> length 0))

          ;; Sync change for org babel if we enable it
          (lsp-bridge-org-babel-monitor-after-change begin end length)

          ;; Send LSP requests.
          (when (or (lsp-bridge-call-file-api-p)
                    (lsp-bridge-is-remote-file))

            ;; Uncomment below code to debug `change_file' protocol.
            ;; (message (format "change_file: '%s' '%s' '%s' '%s' '%s' '%s'"
            ;;                  length
            ;;                  lsp-bridge--before-change-begin-pos
            ;;                  lsp-bridge--before-change-end-pos
            ;;                  (lsp-bridge--position)
            ;;                  change-text
            ;;                  (buffer-substring-no-properties (line-beginning-position) (point))
            ;;                  ))

            ;; Send change_file request to trigger LSP completion.
            (lsp-bridge-call-file-api "change_file"
                                      lsp-bridge--before-change-begin-pos
                                      lsp-bridge--before-change-end-pos
                                      length
                                      change-text
                                      (lsp-bridge--position)
                                      (acm-char-before)
                                      (buffer-name)
                                      (acm-get-input-prefix))

            ;; Send inlay hint request.
            (lsp-bridge-try-send-inlay-hint-request))

          ;; Complete other non-LSP backends.
          (lsp-bridge-complete-other-backends)

          ;; Update search words backend.
          (lsp-bridge-search-words-update
           lsp-bridge--before-change-begin-pos
           lsp-bridge--before-change-end-pos
           change-text)
          )))))

(defun lsp-bridge-try-send-inlay-hint-request ()
  (when lsp-bridge-enable-inlay-hint
    (lsp-bridge-inlay-hint)))

(defun lsp-bridge-complete-other-backends ()
  (let* ((this-command-string (format "%s" this-command))
         (current-word (thing-at-point 'word t))
         (current-symbol (thing-at-point 'symbol t)))
    ;; TabNine search.
    (when acm-enable-tabnine
      (lsp-bridge-tabnine-complete))

    ;; Copilot search.
    (when (and acm-enable-copilot
               ;; Copilot backend not support remote file now, disable it temporary.
               (not (lsp-bridge-is-remote-file))
               ;; Don't enable copilot on Markdown mode, Org mode, ielm and minibuffer, very disruptive to writing.
               (not (or (derived-mode-p 'markdown-mode)
                        (eq major-mode 'org-mode)
                        (derived-mode-p 'inferior-emacs-lisp-mode)
                        (minibufferp))))
      (lsp-bridge-copilot-complete))

    ;; Codeium search.
    (when (and acm-enable-codeium
               ;; Codeium backend not support remote file now, disable it temporary.
               (or (not (lsp-bridge-is-remote-file)) lsp-bridge-use-local-codeium)
               ;; Don't enable codeium on Markdown mode, Org mode, ielm and minibuffer, very disruptive to writing.
               (not (or (derived-mode-p 'markdown-mode)
                        (eq major-mode 'org-mode)
                        (derived-mode-p 'inferior-emacs-lisp-mode)
                        (minibufferp))))
      (lsp-bridge-codeium-complete))


    ;; Search sdcv dictionary.
    (when acm-enable-search-sdcv-words
      ;; Search words if current prefix is not empty.
      (unless (or (string-equal current-word "") (null current-word))
        (lsp-bridge-call-async "search_sdcv_words_search" current-word)))

    ;; Search elisp symbol.
    (lsp-bridge-elisp-symbols-search current-symbol)

    ;; Send change file to search-words backend.
    (unless lsp-bridge-prohibit-completion
      (when (or buffer-file-name
                (lsp-bridge-is-remote-file))
        (let ((current-word (acm-backend-search-file-words-get-point-string)))
          ;; Search words if current prefix is not empty.
          (unless (or (string-equal current-word "") (null current-word))
            (if (lsp-bridge-is-remote-file)
                (lsp-bridge-remote-send-func-request "search_file_words_search" (list current-word))
              (lsp-bridge-call-async "search_file_words_search" current-word))))))

    ;; Send tailwind keyword search request just when cursor in class area.
    (when (and (derived-mode-p 'web-mode)
               (acm-in-string-p)
               (save-excursion
                 (search-backward-regexp "class=" (point-at-bol) t)))
      (unless (or (string-equal current-symbol "") (null current-symbol))
        (if (lsp-bridge-is-remote-file)
            (lsp-bridge-remote-send-func-request "search_tailwind_keywords_search" (list lsp-bridge-remote-file-path current-symbol))
          (lsp-bridge-call-async "search_tailwind_keywords_search"
                                 (lsp-bridge-get-buffer-file-name-text)
                                 current-symbol))))

    ;; Send path search request when detect path string.
    (if (acm-in-string-p)
        (when-let* ((filename (thing-at-point 'filename t))
                    (dirname (ignore-errors (expand-file-name (file-name-directory filename)))))
          (if (lsp-bridge-is-remote-file)
              (lsp-bridge-remote-send-func-request "search_paths_search"
                                                   (list dirname (file-name-base filename)))
            (when (file-exists-p dirname)
              (lsp-bridge-call-async "search_paths_search"
                                     dirname
                                     (file-name-base filename)
                                     ))))
      ;; We need cleanup `acm-backend-path-items' when cursor not in string.
      ;; Otherwise, other completion backend won't show up.
      (setq-local acm-backend-path-items nil))))

(defun lsp-bridge-elisp-symbols-update ()
  "We need synchronize elisp symbols to Python side when idle."
  (when (lsp-bridge-epc-live-p lsp-bridge-epc-process)
    (let* ((symbols (acm-backend-elisp-get-symbols))
           (symbols-size (length symbols)))
      ;; Only synchronize when new symbol created.
      (unless (equal acm-backend-elisp-symbols-update-size symbols-size)
        (lsp-bridge-call-async "search_list_update"
                               "elisp"
                               symbols
                               acm-backend-elisp-search-max-number)
        (setq acm-backend-elisp-symbols-update-size symbols-size)))))

(defun lsp-bridge-elisp-symbols-search (current-symbol)
  (when (and (acm-is-elisp-mode-p)
             (not (acm-in-comment-p)))
    ;; Search words if current prefix is not empty.
    (unless (or (string-equal current-symbol "") (null current-symbol))
      (lsp-bridge-call-async "search_list_search" "elisp" current-symbol))))

(defun lsp-bridge-search-words-index-files ()
  "Index files when lsp-bridge python process finish."
  (if (lsp-bridge-is-remote-file)
      (let* ((host lsp-bridge-remote-file-host)
             (buffers (cl-remove-if-not (lambda (buf)
                                          (with-current-buffer buf
                                            (and (lsp-bridge-is-remote-file)
                                                 (string-equal lsp-bridge-remote-file-host host))))
                                        (buffer-list)))
             (files (mapcar (lambda (buf)
                              (with-current-buffer buf
                                lsp-bridge-remote-file-path))
                            buffers)))
        (lsp-bridge-remote-send-func-request "search_file_words_index_files" (list files)))
    (let ((files (cl-remove-if (lambda (elt)
                                 (or (null elt)
                                     (member (file-name-extension elt)
                                             lsp-bridge-search-words-prohibit-file-extensions)))
                               (mapcar #'buffer-file-name (buffer-list)))))
      (lsp-bridge-call-async "search_file_words_index_files" files))))

(defun lsp-bridge-search-words-update (begin-pos end-pos change-text)
  (if (lsp-bridge-is-remote-file)
      (progn
        (lsp-bridge-remote-send-func-request "search_file_words_load_file" (list lsp-bridge-remote-file-path t)))
    (when (lsp-bridge-epc-live-p lsp-bridge-epc-process)
      (lsp-bridge-call-async "search_file_words_change_buffer"
                             (buffer-name)
                             begin-pos
                             end-pos
                             change-text
                             ))))

(defun lsp-bridge-completion-ui-visible-p ()
  (acm-frame-visible-p acm-menu-frame))

(defun lsp-bridge-monitor-after-save ()
  (lsp-bridge-call-file-api "save_file" (buffer-name)))

(defcustom lsp-bridge-find-def-fallback-function nil
  "Fallback for find definition failure."
  :type 'function
  :group 'lsp-bridge)

(defcustom lsp-bridge-find-ref-fallback-function nil
  "Fallback for find referecences failure."
  :type 'function
  :group 'lsp-bridge)

(defcustom lsp-bridge-find-def-select-in-open-windows nil
  "If this option is turned on, when searching for function definitions,
already open windows will be selected instead of switching buffers.

Off by default."
  :type 'boolean
  :group 'lsp-bridge)

(defvar-local lsp-bridge-jump-to-def-in-other-window nil)

(defun lsp-bridge-find-def ()
  (interactive)
  (cond
   ((acm-is-elisp-mode-p)
    (acm-backend-elisp-find-def))
   (t
    (setq-local lsp-bridge-jump-to-def-in-other-window nil)
    (lsp-bridge-call-file-api "find_define" (lsp-bridge--position)))))

(defun lsp-bridge-find-def-other-window ()
  (interactive)
  (cond
   ((acm-is-elisp-mode-p)
    (acm-backend-elisp-find-def))
   (t
    (setq-local lsp-bridge-jump-to-def-in-other-window t)
    (lsp-bridge-call-file-api "find_define" (lsp-bridge--position)))))

(defun lsp-bridge-find-def-return ()
  "Pop off lsp-bridge-mark-ring and jump to the top location."
  (interactive)
  ;; Pop entries that refer to non-existent buffers.
  (while (and lsp-bridge-mark-ring (not (marker-buffer (car lsp-bridge-mark-ring))))
    (setq-local lsp-bridge-mark-ring (cdr lsp-bridge-mark-ring)))
  (or lsp-bridge-mark-ring
      (error "[LSP-Bridge] No lsp-bridge mark set"))
  (let* ((this-buffer (current-buffer))
         (marker (pop lsp-bridge-mark-ring))
         (buffer (marker-buffer marker))
         (position (marker-position marker)))
    (set-buffer buffer)
    (or (and (>= position (point-min))
             (<= position (point-max)))
        (if widen-automatically
            (widen)
          (error "[LSP-Bridge] mark position is outside accessible part of buffer %s"
                 (buffer-name buffer))))
    (goto-char position)
    (unless (equal buffer this-buffer)
      (switch-to-buffer buffer))
    (recenter)
    ))

(defun lsp-bridge-find-type-def ()
  (interactive)
  (setq-local lsp-bridge-jump-to-def-in-other-window nil)
  (lsp-bridge-call-file-api "find_type_define" (lsp-bridge--position)))

(defun lsp-bridge-find-type-def-other-window ()
  (interactive)
  (setq-local lsp-bridge-jump-to-def-in-other-window t)
  (lsp-bridge-call-file-api "find_type_define" (lsp-bridge--position)))

(defun lsp-bridge-find-impl ()
  (interactive)
  (setq-local lsp-bridge-jump-to-def-in-other-window nil)
  (lsp-bridge-call-file-api "find_implementation" (lsp-bridge--position)))

(defun lsp-bridge-find-impl-other-window ()
  (interactive)
  (setq-local lsp-bridge-jump-to-def-in-other-window t)
  (lsp-bridge-call-file-api "find_implementation" (lsp-bridge--position)))

(defun lsp-bridge-find-references ()
  (interactive)
  (lsp-bridge-call-file-api "find_references" (lsp-bridge--position)))

(defun lsp-bridge-find-def-fallback (position)
  (if (not (= (length lsp-bridge-peek-ace-list) 0))
      (progn
	    (if (nth 0 lsp-bridge-peek-ace-list)
	        (kill-buffer (nth 0 lsp-bridge-peek-ace-list)))
	    (switch-to-buffer (nth 2 lsp-bridge-peek-ace-list))
	    (goto-char (nth 1 lsp-bridge-peek-ace-list))))
  (message "[LSP-Bridge] No definition found.")
  (if (functionp lsp-bridge-find-def-fallback-function)
      (funcall lsp-bridge-find-def-fallback-function position)))

(defun lsp-bridge-find-ref-fallback (position)
  (message "[LSP-Bridge] No references found.")
  (if (functionp lsp-bridge-find-ref-fallback-function)
      (funcall lsp-bridge-find-ref-fallback-function position)))

(defun lsp-bridge-references--popup (references-content references-counter position)
  (if (> references-counter 0)
      (progn
        (lsp-bridge-ref-popup references-content references-counter)
        (message "[LSP-Bridge] Found %s references" references-counter))
    (lsp-bridge-find-ref-fallback position)))

(defun lsp-bridge-rename ()
  (interactive)
  (lsp-bridge-call-file-api "prepare_rename" (lsp-bridge--position))
  (let ((new-name (read-string "Rename to: " (thing-at-point 'symbol 'no-properties))))
    (lsp-bridge-call-file-api "rename" (lsp-bridge--position) new-name)))

(defun lsp-bridge-flash-region (start-pos end-pos)
  (require 'pulse)
  (let ((pulse-iterations 1)
        (pulse-delay lsp-bridge-flash-region-delay))
    (pulse-momentary-highlight-region start-pos end-pos 'lsp-bridge-font-lock-flash)))

(defun lsp-bridge-flash-line ()
  (lsp-bridge-flash-region
   (save-excursion
     (vertical-motion 0) (point))
   (save-excursion
     (vertical-motion 1) (point))))

(defun lsp-bridge-rename--highlight (filename filehost bound-start bound-end)
  (lsp-bridge--with-file-buffer filename filehost
                                (lsp-bridge-flash-region
                                 (acm-backend-lsp-position-to-point bound-start)
                                 (acm-backend-lsp-position-to-point bound-end))))

(defun lsp-bridge-popup-documentation ()
  (interactive)
  (lsp-bridge-call-file-api "hover" (lsp-bridge--position)))

(defun lsp-bridge-signature-help-fetch ()
  (interactive)
  (when (lsp-bridge-has-lsp-server-p)
    (unless (equal lsp-bridge-cursor-before-command lsp-bridge-cursor-after-command)
      (lsp-bridge-call-file-api "signature_help" (lsp-bridge--position)))))

(defun lsp-bridge-pick-file-path (filename)
  ;; Remove `file://' and `:file://' prefix.
  (cond ((string-prefix-p "file://" filename)
         (setq filename (string-remove-prefix "file://" filename)))
        ((string-prefix-p ":file://" filename)
         (setq filename (string-remove-prefix ":file://" filename))))

  ;; Convert `%XX' sequences to `:'
  (setq filename (url-unhex-string filename))

  ;; Remove / before drive letter on Windows
  (when (string-match "^/[A-Za-z]:" filename)
    (setq filename (substring filename 1)))

  filename)

(defun lsp-bridge-file-apply-edits (filename edits &optional temp-buffer)
  (if temp-buffer
      ;; Apply edits to temp buffer.
      (with-current-buffer temp-buffer
        (acm-backend-lsp-apply-text-edits edits))

    ;; Pick filename from LSP return file string.
    (setq filename (lsp-bridge-pick-file-path filename))

    (find-file-noselect filename)
    (save-excursion
      (find-file filename)
      (acm-backend-lsp-apply-text-edits edits)))

  (setq-local lsp-bridge-prohibit-completion t))

(defun lsp-bridge-define--jump-record-postion ()
  ;; Record postion.
  (let ((marker (set-marker (mark-marker) (point) (current-buffer))))
    (setq position-before-jump (copy-marker marker)))
  (setq mark-ring lsp-bridge-mark-ring))

(defun lsp-bridge-find-window-match-filename (filename)
  (cl-dolist (window (window-list))
    (when (string-equal filename (buffer-file-name (window-buffer window)))
      (cl-return window))))

(defun lsp-bridge-define--jump (filename filehost position)
  (let (position-before-jump)
    (lsp-bridge-define--jump-record-postion)

    (if (or (string-equal filehost "") lsp-bridge-enable-with-tramp)
        (progn
          (setq filename (concat (cdr (assoc filehost lsp-bridge-tramp-alias-alist)) filename))
          (let ((match-window (lsp-bridge-find-window-match-filename filename)))
            (if (and lsp-bridge-find-def-select-in-open-windows
                     match-window)
                ;; Try select to window if `lsp-bridge-find-def-select-in-open-windows' is non-nil.
                (select-window match-window)
              ;; Jump to define.
              ;; Show define in other window if `lsp-bridge-jump-to-def-in-other-window' is non-nil.
              (if lsp-bridge-jump-to-def-in-other-window
                  (find-file-other-window filename)
                (find-file filename))
              ))

          ;; Init jump history in new buffer.
          (setq-local lsp-bridge-mark-ring (append (list position-before-jump) mark-ring))

          (lsp-bridge-define--jump-flash position))
      (lsp-bridge-call-async "open_remote_file" (format "%s:%s" filehost filename) position))
    ))

(defun lsp-bridge-define--jump-flash (position)
  ;; Jump to define postion.
  (goto-char (acm-backend-lsp-position-to-point position))
  (recenter)

  ;; Flash define line.
  (lsp-bridge-flash-line))

(defvar lsp-bridge-popup-documentation-frame nil)

(defun lsp-bridge-popup-documentation-scroll-up (&optional arg)
  (interactive)
  (when (frame-live-p lsp-bridge-popup-documentation-frame)
    (with-selected-frame lsp-bridge-popup-documentation-frame
      (apply #'scroll-up-command arg))))

(defun lsp-bridge-popup-documentation-scroll-down (&optional arg)
  (interactive)
  (when (frame-live-p lsp-bridge-popup-documentation-frame)
    (with-selected-frame lsp-bridge-popup-documentation-frame
      (apply #'scroll-down-command arg))))

(defun lsp-bridge-popup-documentation--show (value)
  (let ((emacs-frame (or acm-frame--emacs-frame (selected-frame))))
    (with-current-buffer (get-buffer-create lsp-bridge-popup-documentation-buffer)
      (read-only-mode -1)
      (erase-buffer)
      (insert value)
      (setq-local truncate-lines nil)
      (acm-markdown-render-content))

    (acm-frame-new lsp-bridge-popup-documentation-frame
                   lsp-bridge-popup-documentation-buffer
                   "lsp bridge popup documentation frame"
                   (/ (frame-width emacs-frame) 2)
                   (/ (frame-height emacs-frame) 2)
                   )))

(defun lsp-bridge-hide-doc-tooltip ()
  (acm-frame-hide-frame lsp-bridge-popup-documentation-frame))

(defcustom lsp-bridge-signature-show-function 'message
  "Function to render signature help. Set to `lsp-bridge-signature-show-with-frame' to use the popup frame."
  :type 'function
  :group 'lsp-bridge)

(defcustom lsp-bridge-signature-show-with-frame-position "bottom-right"
  "The popup position of signature frame.

Default is `bottom-right', you can choose other value: `top-left', `top-right', `bottom-left', 'point'."
  :type 'string
  :group 'lsp-bridge)

(defcustom lsp-bridge-signature-buffer " *lsp-bridge-signature*"
  "Buffer for display signature information."
  :type 'string
  :group 'lsp-bridge)

(defvar lsp-bridge-signature-frame nil)

(defun lsp-bridge-hide-signature-tooltip ()
  (acm-frame-hide-frame lsp-bridge-signature-frame))

(defun lsp-bridge-signature-show-with-frame (str)
  "Use popup frame to show the STR signatureHelp string."
  (if (not (string-empty-p str))
      (progn
        (with-current-buffer (get-buffer-create lsp-bridge-signature-buffer)
          (erase-buffer)
          (insert str)
          (visual-line-mode 1)
          (current-buffer))

        (acm-frame-new lsp-bridge-signature-frame
                       lsp-bridge-signature-buffer
                       "lsp bridge signature frame"
                       nil
                       nil
                       lsp-bridge-signature-show-with-frame-position
                       ))
    (lsp-bridge-hide-signature-tooltip)))

(defun lsp-bridge-signature-help--update (help-infos help-index)
  (let ((index 0)
        (help ""))
    (dolist (help-info help-infos)
      (setq help (concat help
                         (propertize help-info 'face (if (equal index help-index) 'font-lock-function-name-face 'default))
                         (if (equal index (1- (length help-infos))) "" ", ")))
      (setq index (1+ index)))

    (unless (string-equal help "")
      (let ((message-log-max nil))
        (funcall lsp-bridge-signature-show-function help)))))

(defvar lsp-bridge--last-buffer nil)

(defun lsp-bridge-monitor-window-buffer-change ()
  ;; Hide completion, diagnostic and signature frame when buffer or window changed.
  (unless (eq (current-buffer)
              lsp-bridge--last-buffer)
    (lsp-bridge-hide-doc-tooltip)
    (lsp-bridge-diagnostic-hide-tooltip)
    (lsp-bridge-hide-signature-tooltip))

  (unless (or (minibufferp)
              (string-equal (buffer-name) "*Messages*"))
    (setq lsp-bridge--last-buffer (current-buffer))))

(add-hook 'post-command-hook 'lsp-bridge-monitor-window-buffer-change)

(defun lsp-bridge-enable-in-minibuffer ()
  (when (and lsp-bridge-enable-completion-in-minibuffer
             (where-is-internal #'completion-at-point (list (current-local-map))))
    (lsp-bridge-mode 1)
    ))

(add-hook 'minibuffer-setup-hook #'lsp-bridge-enable-in-minibuffer)

(defconst lsp-bridge--internal-hooks
  '((before-change-functions lsp-bridge-monitor-before-change nil t)
    (after-change-functions lsp-bridge-monitor-after-change nil t)
    (pre-command-hook lsp-bridge-monitor-pre-command nil t)
    (post-command-hook lsp-bridge-monitor-post-command nil t)
    (after-save-hook lsp-bridge-monitor-after-save nil t)
    (kill-buffer-hook lsp-bridge-close-buffer-file nil t)
    (before-revert-hook lsp-bridge-close-buffer-file nil t)
    (post-self-insert-hook lsp-bridge-monitor-post-self-insert 90 t)
    ))

(defvar lsp-bridge-mode-map (make-sparse-keymap))

(defvar lsp-bridge-signature-help-timer nil)

(defvar lsp-bridge-search-words-timer nil)

(defvar lsp-bridge-auto-format-code-timer nil)

;;;###autoload
(define-minor-mode lsp-bridge-mode
  "LSP Bridge mode."
  :keymap lsp-bridge-mode-map
  :lighter " LSPB"
  :init-value nil
  (if lsp-bridge-mode
      (lsp-bridge--enable)
    (lsp-bridge--disable)))

(defun lsp-bridge--enable ()
  "Enable LSP Bridge mode."

  (add-hook 'post-command-hook #'lsp-bridge-start-process)

  ;; Don't enable lsp-bridge when current buffer is acm buffer.
  (unless (or (equal (buffer-name (current-buffer)) acm-buffer)
              (equal (buffer-name (current-buffer)) acm-doc-buffer))
    ;; Disable backup file.
    ;; Please use my another plugin `https://github.com/manateelazycat/auto-save' and use git for file version management.
    (when lsp-bridge-disable-backup
      (setq make-backup-files nil)
      (setq auto-save-default nil)
      (setq create-lockfiles nil))

    ;; Add `lsp-bridge-symbols--current-defun' to `whic-func-functions'.
    (if (and lsp-bridge-symbols-enable-which-func
             (featurep 'which-func) which-function-mode)
        (setq-local which-func-functions
                    (add-to-list 'which-func-functions #'lsp-bridge-symbols--current-defun)))

    (setq-local lsp-bridge-revert-buffer-flag nil)

    (acm-run-idle-func acm-backend-elisp-symbols-update-timer lsp-bridge-elisp-symbols-update-idle 'lsp-bridge-elisp-symbols-update)

    (when (or (lsp-bridge-has-lsp-server-p)
              ;; Init acm backend for org babel, and need elimination org temp buffer.
              (and lsp-bridge-enable-org-babel
                   (eq major-mode 'org-mode)
                   (not (lsp-bridge-is-org-temp-buffer-p))))
      ;; When user open buffer by `ido-find-file', lsp-bridge will throw `FileNotFoundError' error.
      ;; So we need save buffer to disk before enable `lsp-bridge-mode'.
      (when (not (lsp-bridge-is-remote-file))
        (when (and (buffer-file-name)
                   (not (file-exists-p (buffer-file-name))))
          (save-buffer)))

      (setq-local acm-backend-lsp-server-command-exist t)
      (setq-local acm-backend-lsp-cache-candidates nil)
      (setq-local acm-backend-lsp-completion-position nil)
      (setq-local acm-backend-lsp-completion-trigger-characters nil)
      (setq-local acm-backend-lsp-server-names nil)
      (setq-local acm-backend-lsp-filepath (lsp-bridge-get-buffer-truename))
      (setq-local acm-backend-lsp-items (make-hash-table :test 'equal))

      (when lsp-bridge-enable-signature-help
        (acm-run-idle-func lsp-bridge-signature-help-timer lsp-bridge-signature-help-fetch-idle 'lsp-bridge-signature-help-fetch))
      (when lsp-bridge-enable-auto-format-code
        (acm-run-idle-func lsp-bridge-auto-format-code-timer lsp-bridge-auto-format-code-idle 'lsp-bridge-auto-format-code)))

    (dolist (hook lsp-bridge--internal-hooks)
      (apply #'add-hook hook))

    (advice-add #'acm-hide :after #'lsp-bridge--completion-hide-advisor)))

(defun lsp-bridge-is-org-temp-buffer-p ()
  (or (string-match "\*org-src-fontification:" (buffer-name))
      (string-match "\*Org Src" (buffer-name))
      (string-match ".org-src-babel" (buffer-name))
      (equal "*Capture*" (buffer-name))))

(defun lsp-bridge--disable ()
  "Disable LSP Bridge mode."
  ;; Remove hooks.
  (dolist (hook lsp-bridge--internal-hooks)
    (remove-hook (nth 0 hook) (nth 1 hook) (nth 3 hook)))

  ;; Cancel idle timer.
  (acm-cancel-timer lsp-bridge-signature-help-timer)
  (acm-cancel-timer lsp-bridge-search-words-timer)
  (acm-cancel-timer lsp-bridge-auto-format-code-timer)
  (acm-cancel-timer acm-backend-elisp-symbols-update-timer)

  ;; Reset `acm-backend-elisp-symbols-update-size' to zero.
  (setq acm-backend-elisp-symbols-update-size 0)

  ;; Remove hide advice.
  (advice-remove #'acm-hide #'lsp-bridge--completion-hide-advisor))

(defun lsp-bridge--turn-off-lsp-feature (filename filehost)
  (lsp-bridge--with-file-buffer filename filehost
                                (setq-local acm-backend-lsp-server-command-exist nil)
                                ))

(defcustom lsp-bridge-workspace-symbol-kind-to-face
  [("    " . nil)                          ; Unknown - 0
   ("File" . font-lock-builtin-face)       ; File - 1
   ("Modu" . font-lock-keyword-face)       ; Module - 2
   ("Nmsp" . font-lock-keyword-face)       ; Namespace - 3
   ("Pack" . font-lock-keyword-face)       ; Package - 4
   ("Clss" . font-lock-type-face)          ; Class - 5
   ("Meth" . font-lock-function-name-face) ; Method - 6
   ("Prop" . font-lock-constant-face)      ; Property - 7
   ("Fld " . font-lock-constant-face)      ; Field - 8
   ("Cons" . font-lock-function-name-face) ; Constructor - 9
   ("Enum" . font-lock-type-face)          ; Enum - 10
   ("Intf" . font-lock-type-face)          ; Interface - 11
   ("Func" . font-lock-function-name-face) ; Function - 12
   ("Var " . font-lock-variable-name-face) ; Variable - 13
   ("Cnst" . font-lock-constant-face)      ; Constant - 14
   ("Str " . font-lock-string-face)        ; String - 15
   ("Num " . font-lock-builtin-face)       ; Number - 16
   ("Bool " . font-lock-builtin-face)      ; Boolean - 17
   ("Arr " . font-lock-builtin-face)       ; Array - 18
   ("Obj " . font-lock-builtin-face)       ; Object - 19
   ("Key " . font-lock-constant-face)      ; Key - 20
   ("Null" . font-lock-builtin-face)       ; Null - 21
   ("EmMm" . font-lock-constant-face)      ; EnumMember - 22
   ("Srct" . font-lock-type-face)          ; Struct - 23
   ("Evnt" . font-lock-builtin-face)       ; Event - 24
   ("Op  " . font-lock-function-name-face) ; Operator - 25
   ("TPar" . font-lock-type-face)]         ; TypeParameter - 26
  "Mapping between eacho of LSP's SymbolKind and a face.
A vector of 26 cons cells, where the ith cons cell contains
the string representation and face to use for the i+1th
SymbolKind (defined in the LSP)."
  :group 'lsp-bridge
  :type '(vector
          (cons string face)
          (cons string face)
          (cons string face)
          (cons string face)
          (cons string face)
          (cons string face)
          (cons string face)
          (cons string face)
          (cons string face)
          (cons string face)
          (cons string face)
          (cons string face)
          (cons string face)
          (cons string face)
          (cons string face)
          (cons string face)
          (cons string face)
          (cons string face)
          (cons string face)
          (cons string face)
          (cons string face)
          (cons string face)
          (cons string face)
          (cons string face)
          (cons string face)
          (cons string face)
          (cons string face)))

(defun lsp-bridge-workspace-list-symbols (query)
  (interactive "sWorkspace symbol query: ")
  (lsp-bridge-call-file-api "workspace_symbol" query))

(defun lsp-bridge-workspace--list-symbols (info)
  (if (zerop (length info))
      (message "LSP server did not return any symbols.")
    (let* ((symbols (mapcar #'lsp-bridge-workspace-transform-info info))
           (match-symbol (completing-read "Workspace symbol: " symbols))
           (match-info (seq-filter (lambda (i) (string-equal match-symbol (lsp-bridge-workspace-transform-info i))) info)))
      (when match-info
        (let* ((symbol-info (plist-get (car match-info) :location))
               (symbol-file (lsp-bridge-pick-file-path (format "%s" (plist-get symbol-info :uri))))
               (symbol-position (plist-get (plist-get symbol-info :range) :start)))
          (find-file symbol-file)
          (goto-char (acm-backend-lsp-position-to-point symbol-position))
          )))))

(defun lsp-bridge-workspace-transform-info(info)
  (let* ((name (plist-get info :name))
         (uri (plist-get (plist-get info :location) :uri))
         (kind (plist-get info :kind))
         (sanitized-kind (if (< kind (length lsp-bridge-workspace-symbol-kind-to-face)) kind 0))
         (type (elt lsp-bridge-workspace-symbol-kind-to-face sanitized-kind))
         (typestr (propertize (format "[%s] " (car type)) 'face (cdr type)))
         (project-root (locate-dominating-file default-directory ".git"))
         (pathstr (propertize (format " · %s" (file-relative-name (substring uri 7 nil) project-root))
                              'face font-lock-comment-face)))
    (concat typestr name pathstr)))

(defun lsp-bridge-auto-format-code ()
  (unless (eq last-command 'mwheel-scroll)
    (lsp-bridge-code-format)))

(defun lsp-bridge-code-format ()
  (interactive)
  (when (and
         ;; Current buffer has LSP server.
         (lsp-bridge-has-lsp-server-p)
         ;; Completion menu not show.
         (not (lsp-bridge-completion-ui-visible-p))
         ;; Yasnippet not active.
         (or (not (boundp 'yas--active-snippets))
             (not yas--active-snippets))
         ;; Tempel not active.
         (or (not (boundp 'tempel--active))
             (not tempel--active)))
    (let ((indent (symbol-value (lsp-bridge--get-indent-width major-mode))))
      (lsp-bridge-call-file-api "formatting"
                                ;; Sometimes `c-basic-offset' return string `set-from-style', make some lsp server broken, such as, gopls,
                                ;; so we need convert indent to integer `4' to make sure code format works expectantly.
                                (if (eq indent 'set-from-style)
                                    4
                                  indent)))))

(defun lsp-bridge-format--update (filename edits)
  ;; We need set `inhibit-modification-hooks' to t to avoid GC freeze Emacs.
  (lsp-bridge-save-position
   (let ((inhibit-modification-hooks t))
     ;; Apply code format edits, not sort, just reverse order.
     (lsp-bridge-file-apply-edits filename edits)
     ;; Make LSP server update full content.
     (lsp-bridge-call-file-api "update_file" (buffer-name))
     ;; Notify format complete.
     (message "[LSP-BRIDGE] Complete code formatting.")
     )))

(defvar lsp-bridge-sdcv-helper-dict nil)

(defun lsp-bridge-workspace-apply-edit (info &optional temp-buffer)
  (lsp-bridge-save-position
   (cond ((plist-get info :documentChanges)
          (dolist (change (plist-get info :documentChanges))
            (lsp-bridge-file-apply-edits
             (plist-get (plist-get change :textDocument) :uri)
             (plist-get change :edits)
             temp-buffer)))
         ((plist-get info :changes)
          (let* ((changes (plist-get info :changes))
                 (changes-number (/ (length changes) 2)))
            (dotimes (changes-index changes-number)
              (lsp-bridge-file-apply-edits
               (format "%s" (nth (* changes-index 2) changes))
               (nth (+ (* changes-index 2) 1) changes) temp-buffer))))))

  (setq-local lsp-bridge-prohibit-completion t))

(defun lsp-bridge-completion-item--update (info filehost)
  (let* ((filename (plist-get info :filepath))
         (key (plist-get info :key))
         (server-name (plist-get info :server))
         (additional-text-edits (plist-get info :additionalTextEdits))
         (documentation (plist-get info :documentation))
         (has-doc-p (and documentation
                         (not (string-equal documentation "")))))
    (lsp-bridge--with-file-buffer
        filename filehost
        ;; When lsp-bridge running in server, `acm-backend-lsp-items' maybe nil when receive `lsp-bridge-completion-item--update' response.
        ;; So we need check `acm-backend-lsp-items' value before update item documentation.
        (when-let ((server-lsp-items (gethash server-name acm-backend-lsp-items)))
          ;; Update `documentation' and `additionalTextEdits'
          (when-let (item (gethash key server-lsp-items))
            (when additional-text-edits
              (plist-put item :additionalTextEdits additional-text-edits))

            (when has-doc-p
              (plist-put item :documentation documentation))

            (puthash key item (gethash server-name acm-backend-lsp-items)))

          (if has-doc-p
              ;; Show doc frame if `documentation' exist and not empty.
              (acm-doc-try-show t)
            ;; Hide doc frame immediately.
            (acm-doc-hide))
          )
        )))

(defun lsp-bridge-toggle-sdcv-helper ()
  "Toggle sdcv helper."
  (interactive)
  (unless lsp-bridge-sdcv-helper-dict
    (setq lsp-bridge-sdcv-helper-dict (make-hash-table :test 'equal)))

  (if acm-enable-search-sdcv-words
      (progn
        ;; Disable `lsp-bridge-mode' if it is enable temporality.
        (when (gethash (buffer-name) lsp-bridge-sdcv-helper-dict)
          (lsp-bridge-mode -1)
          (remhash (buffer-name) lsp-bridge-sdcv-helper-dict))

        (message "Turn off SDCV helper."))
    ;; We enable `lsp-bridge-mode' temporality if current-mode not enable `lsp-bridge-mode' yet.
    (unless lsp-bridge-mode
      (puthash (buffer-name) t lsp-bridge-sdcv-helper-dict)
      (lsp-bridge-mode 1))

    (message "Turn on SDCV helper."))
  (setq-local acm-enable-search-sdcv-words (not acm-enable-search-sdcv-words)))

(defun lsp-bridge--not-acm-doc-markdown-buffer ()
  "`markdown-code-fontification:*' buffer will create when we render markdown code in acm doc buffer.

We need exclude `markdown-code-fontification:*' buffer in `lsp-bridge-monitor-before-change' and `lsp-bridge-monitor-after-change'."
  (not (string-prefix-p " markdown-code-fontification:" (buffer-name (current-buffer)))))

(defun lsp-bridge--not-mind-wave-chat-buffer ()
  "Not mind-wave's `*.chat' buffer."
  (or
   (not (buffer-file-name))
   (not (string-equal (file-name-extension (buffer-file-name)) "chat"))))

;;;###autoload
(defun global-lsp-bridge-mode ()
  (interactive)

  (dolist (hook lsp-bridge-default-mode-hooks)
    (add-hook hook (lambda ()
                     (when (and (lsp-bridge--not-mind-wave-chat-buffer)
                                (lsp-bridge--not-acm-doc-markdown-buffer))
                       (lsp-bridge-mode 1))))))

(with-eval-after-load 'evil
  (evil-add-command-properties #'lsp-bridge-find-def :jump t)
  (evil-add-command-properties #'lsp-bridge-find-references :jump t)
  (evil-add-command-properties #'lsp-bridge-find-impl :jump t))

(defun lsp-bridge--rename-file-advisor (orig-fun &optional arg &rest args)
  (let* ((current-file-name (buffer-file-name))
         (current-file-name (and current-file-name
                                 (expand-file-name current-file-name)))
         (new-name (expand-file-name (nth 0 args))))
    (when (and lsp-bridge-mode
               (boundp 'acm-backend-lsp-filepath)
               current-file-name
               (string-equal current-file-name new-name))
      (lsp-bridge-call-file-api "rename_file" new-name)
      (if (lsp-bridge-is-remote-file)
          (lsp-bridge-remote-send-func-request "close_file" (list acm-backend-lsp-filepath))
        (lsp-bridge-call-async "close_file" acm-backend-lsp-filepath))
      (set-visited-file-name new-name t t)
      (setq-local acm-backend-lsp-filepath new-name)))
  (apply orig-fun arg args))
(advice-add #'rename-file :around #'lsp-bridge--rename-file-advisor)

;; We use `lsp-bridge-revert-buffer-flag' var avoid lsp-bridge send change_file request while execute `revert-buffer' command.
(defun lsp-bridge--revert-buffer-advisor (orig-fun &optional arg &rest args)
  (setq-local lsp-bridge-revert-buffer-flag t)
  (apply orig-fun arg args)
  (setq-local lsp-bridge-revert-buffer-flag nil))
(advice-add #'revert-buffer :around #'lsp-bridge--revert-buffer-advisor)

(defun lsp-bridge--completion-hide-advisor (&rest args)
  (when lsp-bridge-mode
    ;; Clean LSP backend completion tick.
    (setq-local acm-backend-lsp-fetch-completion-item-ticker nil)))

(defun lsp-bridge-tabnine-complete ()
  (interactive)
  (let* ((buffer-min 1)
         (buffer-max (1+ (buffer-size)))
         (chars-number-before-point 3000) ; the number of chars before point to send for completion.
         (chars-number-after-point 1000) ; the number of chars after point to send for completion.
         (max-num-results 10)     ; maximum number of results to show.
         (before-point (max (point-min) (- (point) chars-number-before-point)))
         (after-point (min (point-max) (+ (point) chars-number-after-point))))
    (if (lsp-bridge-is-remote-file)
        (lsp-bridge-remote-send-func-request "tabnine_complete"
                                             (list (buffer-substring-no-properties before-point (point))
                                                   (buffer-substring-no-properties (point) after-point)
                                                   (or lsp-bridge-remote-file-path nil)
                                                   (= before-point buffer-min)
                                                   (= after-point buffer-max)
                                                   max-num-results))
      (lsp-bridge-call-async "tabnine_complete"
                             (buffer-substring-no-properties before-point (point))
                             (buffer-substring-no-properties (point) after-point)
                             (or (buffer-file-name) nil)
                             (= before-point buffer-min)
                             (= after-point buffer-max)
                             max-num-results))))

(defvar lsp-bridge-use-local-codeium nil
  "Whether use local codeium when editing remote file.")

(defun lsp-bridge-codeium-complete ()
  (interactive)
  (let ((all-text (buffer-substring-no-properties (point-min) (point-max)))
        (language
         ;; https://github.com/Exafunction/codeium.el/blob/0240805690c685de9b75c953af2867b6fcc61208/codeium.el#L306
         (let ((mode major-mode))
           (while (not (alist-get mode acm-backend-codeium-language-alist))
             (setq mode (get mode 'derived-mode-parent)))
           (alist-get mode acm-backend-codeium-language-alist))))
    (if (and (lsp-bridge-is-remote-file) (not lsp-bridge-use-local-codeium))
        (lsp-bridge-remote-send-func-request "codeium_complete"
                                             (list
                                              (1- (point))
                                              (symbol-name major-mode)
                                              tab-width
                                              all-text
                                              (not indent-tabs-mode)
                                              (acm-get-input-prefix)
                                              language))
      (lsp-bridge-call-async "codeium_complete"
                             (1- (point))
                             (symbol-name major-mode)
                             tab-width
                             all-text
                             (not indent-tabs-mode)
                             (acm-get-input-prefix)
                             language))))

(defun lsp-bridge-copilot-complete ()
  (interactive)
  (setq-local acm-backend-lsp-fetch-completion-item-ticker nil)
  (let ((all-text (buffer-substring-no-properties (point-min) (point-max)))
        (relative-path
         ;; from copilot.el
         (cond
          ((not buffer-file-name)
           "")
          ((fboundp 'projectile-project-root)
           (file-relative-name
            (lsp-bridge-get-buffer-file-name-text)
            (projectile-project-root)))
          ((boundp 'vc-root-dir)
           (file-relative-name
            (lsp-bridge-get-buffer-file-name-text)
            (vc-root-dir)))
          (t
           (file-name-nondirectory buffer-file-name)))))
    (if (lsp-bridge-is-remote-file)
        (lsp-bridge-remote-send-func-request "copilot_complete"
                                             (list
                                              (lsp-bridge--position)
                                              (symbol-name major-mode)
                                              (buffer-file-name)
                                              relative-path
                                              tab-width
                                              all-text
                                              (not indent-tabs-mode)))
      (lsp-bridge-call-async "copilot_complete"
                             (lsp-bridge--position)
                             (symbol-name major-mode)
                             (buffer-file-name)
                             relative-path
                             tab-width
                             all-text
                             (not indent-tabs-mode)))))

(defun lsp-bridge-search-backend--record-items (backend-name items)
  (set (make-local-variable (intern (format "acm-backend-%s-items" backend-name))) items)
  (set (make-local-variable (intern (format "acm-backend-%s-cache-candiates" backend-name))) nil)

  (lsp-bridge-try-completion))

;;; support which-func-mode
;;;

(defvar-local lsp-bridge-symbols-current-defun nil)

(defun lsp-bridge-symbols--record-current-defun (current-defun)
  "Record `CURRENT-DEFUN' from lsp."
  (setq-local lsp-bridge-symbols-current-defun current-defun))

(defun lsp-bridge-symbols--current-defun ()
  "Add `lsp-bridge-symbols-current-defun' to `which-func-functions'."
  lsp-bridge-symbols-current-defun)

;;; Mode-line
;;;

(defface lsp-bridge-alive-mode-line
  '((t (:inherit font-lock-constant-face :weight bold)))
  "Face for activity in LSP-bridge's mode line.")

(defface lsp-bridge-kill-mode-line
  '((t (:inherit font-lock-comment-face :weight bold)))
  "Face for kill process in LSP-bridge's mode line.")

(defvar lsp-bridge--mode-line-format `(:eval (lsp-bridge--mode-line-format)))

(put 'lsp-bridge--mode-line-format 'risky-local-variable t)

(defun lsp-bridge--mode-line-format ()
  "Compose the LSP-bridge's mode-line."
  (setq-local mode-face
              (if (lsp-bridge-epc-live-p lsp-bridge-epc-process)
                  'lsp-bridge-alive-mode-line
                'lsp-bridge-kill-mode-line))

  (when lsp-bridge-server
    (propertize "lsp-bridge"'face mode-face)))

(when lsp-bridge-enable-mode-line
  (add-to-list 'mode-line-misc-info
               `(lsp-bridge-mode ("" lsp-bridge--mode-line-format " "))))

(defvar-local lsp-bridge-remote-file-flag nil)
(defvar-local lsp-bridge-remote-file-host nil)
(defvar-local lsp-bridge-remote-file-path nil)

(defun lsp-bridge-open-or-create-file (filepath)
  "Open FILEPATH, if it exists. If not, create it and its parent directories."
  (if (file-exists-p filepath)
      (with-temp-buffer
        (insert-file-contents filepath)
        (buffer-string))
    (make-directory (file-name-directory filepath) t)
    (with-temp-file filepath)
    ""))

(defun lsp-bridge-open-remote-file ()
  (interactive)
  (let* ((ip-file (concat (lsp-bridge--user-emacs-directory-func)
                          (file-name-as-directory "lsp-bridge")
                          (file-name-as-directory "remote_file")
                          "ip.txt"))
         (path (completing-read "Open remote file (ip:path): "
                                (with-temp-buffer
                                  (insert (lsp-bridge-open-or-create-file ip-file))
                                  (split-string (buffer-string) "\n" t)))))
    (lsp-bridge-call-async "open_remote_file" path (list :line 0 :character 0))))

(defun lsp-bridge-update-tramp-file-info (file-name host path tramp-method)
  (unless (assoc host lsp-bridge-tramp-alias-alist)
    (push `(,host . ,tramp-method) lsp-bridge-tramp-alias-alist))

  (with-current-buffer (get-file-buffer file-name)
    (setq-local lsp-bridge-remote-file-flag t)
    (setq-local lsp-bridge-remote-file-host host)
    (setq-local lsp-bridge-remote-file-path path)

    (add-hook 'kill-buffer-hook 'lsp-bridge-remote-kill-buffer nil t)
    (setq lsp-bridge-tramp-sync-var t)))

(defun lsp-bridge-sync-tramp-remote ()
  (interactive)
  (let* ((file-name (buffer-file-name))
         (tramp-file-name (tramp-dissect-file-name file-name))
         (username (tramp-file-name-user tramp-file-name))
         (domain (tramp-file-name-domain tramp-file-name))
         (port (tramp-file-name-port tramp-file-name))
         (host (tramp-file-name-host tramp-file-name))
         (path (tramp-file-name-localname tramp-file-name)))

<<<<<<< HEAD
    (lsp-bridge-call-async "sync_tramp_remote" username host port file-name))
=======
    (unless (network-lookup-address-info host 'ipv4 'numeric)
      (setq alias host))

    (if alias
        (if-let (alias-host (assoc alias lsp-bridge-tramp-alias-alist))
            (setq host (cdr alias-host))
          (let ((default-directory "~/"))
            (setq host (string-trim (shell-command-to-string
                                     (format "ssh -G -T %s | grep '^hostname' | cut -d ' ' -f 2" alias)))))
          (push `(,alias . ,host) lsp-bridge-tramp-alias-alist)))

    (unless (assoc host lsp-bridge-tramp-alias-alist)
      (push `(,host . ,(concat (string-join (butlast (string-split (buffer-file-name) ":" t)) ":") ":"))
            lsp-bridge-tramp-alias-alist))

    (lsp-bridge-call-async "sync_tramp_remote" username host port alias)

    (setq-local lsp-bridge-remote-file-flag t)
    (setq-local lsp-bridge-remote-file-host host)
    (setq-local lsp-bridge-remote-file-path path)
>>>>>>> 64f3ad34

  (while (not lsp-bridge-tramp-sync-var)
    (accept-process-output nil 0.001)))

(defun lsp-bridge-open-remote-file--response(server path content position)
  (let ((buf-name (format "[LBR] %s" (file-name-nondirectory path))))
    (lsp-bridge-define--jump-record-postion)

    (with-current-buffer (get-buffer-create buf-name)
      (text-mode)

      (read-only-mode -1)
      (erase-buffer)
      (insert (lsp-bridge-decode-base64 content))
      (goto-char (point-min))

      (add-hook 'kill-buffer-hook 'lsp-bridge-remote-kill-buffer nil t)

      (let ((mode (lsp-bridge-get-mode-name-from-file-path path)))
        (when mode
          (let ((lsp-bridge-remote-file-flag t)
                (lsp-bridge-remote-file-host server)
                (lsp-bridge-remote-file-path path))
            (funcall mode)))))

    (switch-to-buffer buf-name)

    (unless (equal position (list :line 0 :character 0))
      (setq-local lsp-bridge-mark-ring (append (list position-before-jump) mark-ring))

      (lsp-bridge-define--jump-flash position))

    (setq-local lsp-bridge-remote-file-flag t)
    (setq-local lsp-bridge-remote-file-host server)
    (setq-local lsp-bridge-remote-file-path path)

    ;; Always enable lsp-bridge for remote file.
    ;; Remote file can always edit and update content even some file haven't corresponding lsp server, such as *.txt
    (lsp-bridge-mode 1)
    ))

(defun lsp-bridge-remote-kill-buffer ()
  (when lsp-bridge-remote-file-flag
    (lsp-bridge-call-async "close_remote_file" lsp-bridge-remote-file-host lsp-bridge-remote-file-path)
    ))

(defun lsp-bridge-decode-base64 (base64-string)
  (decode-coding-string (base64-decode-string base64-string) 'utf-8))

(defun lsp-bridge-remote-send-lsp-request (method &rest args)
  (lsp-bridge-deferred-chain
    (lsp-bridge-epc-call-deferred lsp-bridge-epc-process
                                  (read "lsp_request")
                                  (append
                                   (list lsp-bridge-remote-file-host lsp-bridge-remote-file-path method) args))))

(defun lsp-bridge-remote-send-func-request (method &rest args)
  (lsp-bridge-deferred-chain
    (lsp-bridge-epc-call-deferred lsp-bridge-epc-process
                                  (read "func_request")
                                  (append
                                   (list lsp-bridge-remote-file-host lsp-bridge-remote-file-path method) args))))

(defun lsp-bridge-remote-save-buffer ()
  (interactive)
  (if lsp-bridge-remote-file-flag
      (lsp-bridge-call-async "save_remote_file" lsp-bridge-remote-file-host lsp-bridge-remote-file-path)
    (message "lsp-bridge-remote-save-buffer only for lsp-bridge-remote file.")))

(provide 'lsp-bridge)

;;; lsp-bridge.el ends here<|MERGE_RESOLUTION|>--- conflicted
+++ resolved
@@ -2459,30 +2459,7 @@
          (host (tramp-file-name-host tramp-file-name))
          (path (tramp-file-name-localname tramp-file-name)))
 
-<<<<<<< HEAD
     (lsp-bridge-call-async "sync_tramp_remote" username host port file-name))
-=======
-    (unless (network-lookup-address-info host 'ipv4 'numeric)
-      (setq alias host))
-
-    (if alias
-        (if-let (alias-host (assoc alias lsp-bridge-tramp-alias-alist))
-            (setq host (cdr alias-host))
-          (let ((default-directory "~/"))
-            (setq host (string-trim (shell-command-to-string
-                                     (format "ssh -G -T %s | grep '^hostname' | cut -d ' ' -f 2" alias)))))
-          (push `(,alias . ,host) lsp-bridge-tramp-alias-alist)))
-
-    (unless (assoc host lsp-bridge-tramp-alias-alist)
-      (push `(,host . ,(concat (string-join (butlast (string-split (buffer-file-name) ":" t)) ":") ":"))
-            lsp-bridge-tramp-alias-alist))
-
-    (lsp-bridge-call-async "sync_tramp_remote" username host port alias)
-
-    (setq-local lsp-bridge-remote-file-flag t)
-    (setq-local lsp-bridge-remote-file-host host)
-    (setq-local lsp-bridge-remote-file-path path)
->>>>>>> 64f3ad34
 
   (while (not lsp-bridge-tramp-sync-var)
     (accept-process-output nil 0.001)))
