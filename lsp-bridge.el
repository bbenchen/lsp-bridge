;;; lsp-bridge.el --- LSP bridge  -*- lexical-binding: t; -*-

;; Filename: lsp-bridge.el
;; Description: LSP bridge
;; Author: Andy Stewart <lazycat.manatee@gmail.com>
;; Maintainer: Andy Stewart <lazycat.manatee@gmail.com>
;; Copyright (C) 2018, Andy Stewart, all rights reserved.
;; Created: 2018-06-15 14:10:12
;; Version: 0.5
;; Last-Updated: Sun Nov 21 04:35:02 2022 (-0500)
;;           By: Mingde (Matthew) Zeng
;; URL: https://github.com/manateelazycat/lsp-bridge
;; Keywords:
;; Compatibility: emacs-version >= 28
;; Package-Requires: ((emacs "28.1"))
;;
;; Features that might be required by this library:
;;
;; Please check README
;;

;;; This file is NOT part of GNU Emacs

;;; License
;;
;; This program is free software; you can redistribute it and/or modify
;; it under the terms of the GNU General Public License as published by
;; the Free Software Foundation; either version 3, or (at your option)
;; any later version.

;; This program is distributed in the hope that it will be useful,
;; but WITHOUT ANY WARRANTY; without even the implied warranty of
;; MERCHANTABILITY or FITNESS FOR A PARTICULAR PURPOSE.  See the
;; GNU General Public License for more details.

;; You should have received a copy of the GNU General Public License
;; along with this program; see the file COPYING.  If not, write to
;; the Free Software Foundation, Inc., 51 Franklin Street, Fifth
;; Floor, Boston, MA 02110-1301, USA.

;;; Commentary:
;;
;; Lsp-Bridge
;;

;;; Installation:
;;
;; Please check README
;;

;;; Customize:
;;
;;
;;
;; All of the above can customize by:
;;      M-x customize-group RET lsp-bridge RET
;;

;;; Change log:
;;
;;

;;; Acknowledgements:
;;
;;
;;

;;; TODO
;;
;;
;;

;;; Code:
(require 'cl-lib)
(require 'json)
(require 'map)
(require 'seq)
(require 'subr-x)
(require 'lsp-bridge-epc)
(require 'corfu)
(require 'corfu-info)
(require 'corfu-history)

;; Add completion history.
(corfu-history-mode t)

;; Set auto prefix.
(setq corfu-auto-prefix 0)

(defgroup lsp-bridge nil
  "LSPBRIDGE group."
  :group 'applications)

(defcustom lsp-bridge-flash-line-delay .3
  "How many seconds to flash `lsp-bridge-font-lock-flash' after navigation.

Setting this to nil or 0 will turn off the indicator."
  :type 'number
  :group 'lsp-bridge)

(defcustom lsp-bridge-completion-stop-commands '(corfu-complete)
  "If last command is match this option, stop popup completion ui."
  :type 'cons
  :group 'lsp-bridge)

(defface lsp-bridge-font-lock-flash
  '((t (:inherit highlight)))
  "Face to flash the current line."
  :group 'lsp-bridge)

(defvar lsp-bridge-last-change-command nil)

(defvar lsp-bridge-server nil
  "The LSPBRIDGE Server.")

(defvar lsp-bridge-python-file (expand-file-name "lsp-bridge.py" (file-name-directory load-file-name)))

(defvar lsp-bridge-server-port nil)

(defun lsp-bridge--start-epc-server ()
  "Function to start the EPC server."
  (unless (process-live-p lsp-bridge-server)
    (setq lsp-bridge-server
          (lsp-bridge-epc-server-start
           (lambda (mngr)
             (let ((mngr mngr))
               (lsp-bridge-epc-define-method mngr 'eval-in-emacs 'eval-in-emacs-func)
               (lsp-bridge-epc-define-method mngr 'get-emacs-var 'lsp-bridge--get-emacs-var-func)
               (lsp-bridge-epc-define-method mngr 'get-emacs-vars 'lsp-bridge--get-emacs-vars-func)
               (lsp-bridge-epc-define-method mngr 'get-lang-server 'lsp-bridge--get-lang-server-by-file-func)
               ))))
    (if lsp-bridge-server
        (setq lsp-bridge-server-port (process-contact lsp-bridge-server :service))
      (error "[LSPBRIDGE] lsp-bridge-server failed to start")))
  lsp-bridge-server)

(when noninteractive
  ;; Start "event loop".
  (cl-loop repeat 600
           do (sleep-for 0.1)))

(defun eval-in-emacs-func (&rest args)
  (apply (read (car args))
         (mapcar
          (lambda (arg)
            (let ((arg (lsp-bridge--decode-string arg)))
              (cond ((string-prefix-p "'" arg) ;; single quote
                     (read (substring arg 1)))
                    ((and (string-prefix-p "(" arg)
                          (string-suffix-p ")" arg)) ;; list
                     (split-string (substring arg 1 -1) " "))
                    (t arg))))
          (cdr args))))

(defun lsp-bridge--get-emacs-var-func (var-name)
  (let* ((var-symbol (intern var-name))
         (var-value (symbol-value var-symbol))
         ;; We need convert result of booleanp to string.
         ;; Otherwise, python-epc will convert all `nil' to [] at Python side.
         (var-is-bool (prin1-to-string (booleanp var-value))))
    (list var-value var-is-bool)))

(defun lsp-bridge--get-emacs-vars-func (&rest vars)
  (mapcar #'lsp-bridge--get-emacs-var-func vars))

(defvar lsp-bridge-epc-process nil)

(defvar lsp-bridge-internal-process nil)
(defvar lsp-bridge-internal-process-prog nil)
(defvar lsp-bridge-internal-process-args nil)

(defcustom lsp-bridge-name "*lsp-bridge*"
  "Name of LSPBRIDGE buffer."
  :type 'string)

(defcustom lsp-bridge-python-command (if (memq system-type '(cygwin windows-nt ms-dos)) "python.exe" "python3")
  "The Python interpreter used to run lsp-bridge.py."
  :type 'string)

(defcustom lsp-bridge-enable-debug nil
  "If you got segfault error, please turn this option.
Then LSPBRIDGE will start by gdb, please send new issue with `*lsp-bridge*' buffer content when next crash."
  :type 'boolean)

(defcustom lsp-bridge-enable-log nil
  "Enable this option to print log message in `*lsp-bridge*' buffer, default only print message header."
  :type 'boolean)

(defcustom lsp-bridge-lang-server-list
  '(
    ((c-mode c++-mode) . "clangd")
    (python-mode . "pyright")
    (ruby-mode . "solargraph")
    (rust-mode . "rust-analyzer")
    (elixir-mode . "elixirLS")
    (go-mode . "gopls")
    (haskell-mode . "hls")
    (dart-mode . "dart_analysis_server")
    (scala-mode . "metals")
    ((typescript-mode js2-mode js-mode) . "typescript")
    (tuareg-mode . "ocamllsp")
    (erlang-mode . "erlang_ls")
    ((latex-mode Tex-latex-mode texmode context-mode texinfo-mode bibtex-mode) . "texlab")
    )
  "The lang server rule for file mode."
  :type 'cons)

(defun lsp-bridge-call-async (method &rest args)
  "Call Python EPC function METHOD and ARGS asynchronously."
  (lsp-bridge-deferred-chain
    (lsp-bridge-epc-call-deferred lsp-bridge-epc-process (read method) args)))

(defun lsp-bridge-call-sync (method &rest args)
  "Call Python EPC function METHOD and ARGS synchronously."
  (lsp-bridge-epc-call-sync lsp-bridge-epc-process (read method) args))

(defvar lsp-bridge-is-starting nil)

(defun lsp-bridge-restart-process ()
  "Stop and restart LSPBRIDGE process."
  (interactive)
  (setq lsp-bridge-is-starting nil)

  (lsp-bridge-kill-process)
  (lsp-bridge-start-process)
  (message "LSPBRIDGE process restarted."))

(defun lsp-bridge-start-process ()
  "Start LSPBRIDGE process if it isn't started."
  (setq lsp-bridge-is-starting t)
  (unless (lsp-bridge-epc-live-p lsp-bridge-epc-process)
    ;; start epc server and set `lsp-bridge-server-port'
    (lsp-bridge--start-epc-server)
    (let* ((lsp-bridge-args (append
                             (list lsp-bridge-python-file)
                             (list (number-to-string lsp-bridge-server-port))
                             )))

      ;; Set process arguments.
      (if lsp-bridge-enable-debug
          (progn
            (setq lsp-bridge-internal-process-prog "gdb")
            (setq lsp-bridge-internal-process-args (append (list "-batch" "-ex" "run" "-ex" "bt" "--args" lsp-bridge-python-command) lsp-bridge-args)))
        (setq lsp-bridge-internal-process-prog lsp-bridge-python-command)
        (setq lsp-bridge-internal-process-args lsp-bridge-args))

      ;; Start python process.
      (let ((process-connection-type (not (lsp-bridge--called-from-wsl-on-windows-p))))
        (setq lsp-bridge-internal-process
              (apply 'start-process
                     lsp-bridge-name lsp-bridge-name
                     lsp-bridge-internal-process-prog lsp-bridge-internal-process-args)))
      (set-process-query-on-exit-flag lsp-bridge-internal-process nil))))

(defun lsp-bridge--called-from-wsl-on-windows-p ()
  "Check whether lsp-bridge is called by Emacs on WSL and is running on Windows."
  (and (eq system-type 'gnu/linux)
       (string-match-p ".exe" lsp-bridge-python-command)))

(defvar lsp-bridge-stop-process-hook nil)

(defun lsp-bridge-kill-process ()
  "Stop LSPBRIDGE process and kill all LSPBRIDGE buffers."
  (interactive)

  ;; Run stop process hooks.
  (run-hooks 'lsp-bridge-stop-process-hook)

  ;; Kill process after kill buffer, make application can save session data.
  (lsp-bridge--kill-python-process))

(defun lsp-bridge--kill-python-process ()
  "Kill LSPBRIDGE background python process."
  (interactive)
  (when (lsp-bridge-epc-live-p lsp-bridge-epc-process)
    ;; Cleanup before exit LSPBRIDGE server process.
    (lsp-bridge-call-async "cleanup")
    ;; Delete LSPBRIDGE server process.
    (lsp-bridge-epc-stop-epc lsp-bridge-epc-process)
    ;; Kill *lsp-bridge* buffer.
    (when (get-buffer lsp-bridge-name)
      (kill-buffer lsp-bridge-name))
    (setq lsp-bridge-epc-process nil)
    (message "[LSPBRIDGE] Process terminated.")))

(defun lsp-bridge--decode-string (str)
  "Decode string STR with UTF-8 coding using Base64."
  (decode-coding-string (base64-decode-string str) 'utf-8))

(defun lsp-bridge--first-start (lsp-bridge-epc-port)
  "Call `lsp-bridge--open-internal' upon receiving `start_finish' signal from server."
  ;; Make EPC process.
  (setq lsp-bridge-epc-process (make-lsp-bridge-epc-manager
                                :server-process lsp-bridge-internal-process
                                :commands (cons lsp-bridge-internal-process-prog lsp-bridge-internal-process-args)
                                :title (mapconcat 'identity (cons lsp-bridge-internal-process-prog lsp-bridge-internal-process-args) " ")
                                :port lsp-bridge-epc-port
                                :connection (lsp-bridge-epc-connect "localhost" lsp-bridge-epc-port)
                                ))
  (lsp-bridge-epc-init-epc-layer lsp-bridge-epc-process)
  (setq lsp-bridge-is-starting nil))

(defvar-local lsp-bridge-last-position 0)
(defvar-local lsp-bridge-completion-items nil)
(defvar-local lsp-bridge-completion-prefix nil)
(defvar-local lsp-bridge-completion-common nil)
(defvar-local lsp-bridge-filepath "")

(defmacro lsp-bridge--with-file-buffer (filepath &rest body)
  "Evaluate BODY in buffer with FILEPATH."
  (declare (indent 1))
  `(let ((buffer (get-file-buffer ,filepath)))
     (when buffer
       (with-current-buffer buffer
         ,@body))))


(defun lsp-bridge-get-lang-server ()
  "Get lang server for current buffer."
  (let ((langserver-info (cl-find-if (lambda (pair)
                                       (let ((mode (car pair)))
                                         (if (symbolp mode)
                                             (eq major-mode mode)
                                           (member major-mode mode)))) lsp-bridge-lang-server-list)))
    (if langserver-info
        (cdr langserver-info)
      nil)))

(defun lsp-bridge--get-lang-server-by-file-func (filepath)
  "Get lang server for FILEPATH."
  (lsp-bridge--with-file-buffer filepath
    (lsp-bridge-get-lang-server)))

(defun lsp-bridge-char-before ()
  (let ((prev-char (char-before)))
    (if prev-char (char-to-string prev-char) "")))

(defun lsp-bridge-monitor-post-command ()
  (when (lsp-bridge-epc-live-p lsp-bridge-epc-process)
    (unless (equal (point) lsp-bridge-last-position)
      (lsp-bridge-call-async "change_cursor" lsp-bridge-filepath)
      (setq-local lsp-bridge-last-position (point)))))

(defun lsp-bridge-monitor-kill-buffer ()
  (when (lsp-bridge-epc-live-p lsp-bridge-epc-process)
    (lsp-bridge-call-async "close_file" lsp-bridge-filepath)))

(defun lsp-bridge-is-empty-list (list)
  (and (eq (length list) 1)
       (string-empty-p (format "%s" (car list)))))

(defun lsp-bridge-record-completion-items (filepath prefix common items kinds annotions)
  ;; (message "*** '%s' '%s' '%s'" prefix common items)

<<<<<<< HEAD
  (lsp-bridge--with-file-buffer filepath
    ;; Save completion items.
    (setq-local lsp-bridge-completion-items items)
    (setq-local lsp-bridge-completion-prefix prefix)
    (setq-local lsp-bridge-completion-common common)

    ;; Don't popup completion frame if completion items is empty.
    (unless (lsp-bridge-is-empty-list items)
      ;; Add kind and annotion information in completion item text.
      (when (length= items (length kinds))
        (cl-mapcar (lambda (item value)
                     (put-text-property 0 1 'kind value item)) items kinds))
      (when (length= items (length annotions))
        (cl-mapcar (lambda (item value)
                     (put-text-property 0 1 'annotation value item)) items annotions))

      ;; Hide completion frame if only blank before cursor.
      (unless (and (not (split-string (buffer-substring-no-properties (line-beginning-position) (point))))
                   (string-equal prefix ""))

        ;; Popup completion frame.
        (pcase (while-no-input ;; Interruptible capf query
               (run-hook-wrapped 'completion-at-point-functions #'corfu--capf-wrapper))
        (`(,fun ,beg ,end ,table . ,plist)
         (let ((completion-in-region-mode-predicate
                (lambda () (eq beg (car-safe (funcall fun)))))
               (completion-extra-properties plist))
           (setq completion-in-region--data
                 (list (if (markerp beg) beg (copy-marker beg))
                       (copy-marker end t)
                       table
                       (plist-get plist :predicate)))
           (corfu--setup)
           (corfu--update))))))))
=======
  (dolist (buffer (buffer-list))
    (when (string-equal (buffer-file-name buffer) filepath)
      ;; Save completion items.
      (setq-local lsp-bridge-completion-items items)
      (setq-local lsp-bridge-completion-prefix prefix)
      (setq-local lsp-bridge-completion-common common)

      ;; Try popup completion frame.
      (unless (or
               ;; Don't popup completion frame if completion items is empty.
               (lsp-bridge-is-empty-list items)
               ;; If last command is match `lsp-bridge-completion-stop-commands'
               (member lsp-bridge-last-change-command lsp-bridge-completion-stop-commands))
        ;; Add kind and annotion information in completion item text.
        (when (length= items (length kinds))
          (cl-mapcar (lambda (item value)
                       (put-text-property 0 1 'kind value item)) items kinds))
        (when (length= items (length annotions))
          (cl-mapcar (lambda (item value)
                       (put-text-property 0 1 'annotation value item)) items annotions))

        ;; Hide completion frame if only blank before cursor.
        (unless (and (not (split-string (buffer-substring-no-properties (line-beginning-position) (point))))
                     (string-equal prefix ""))

          ;; Popup completion frame.
          (pcase (while-no-input ;; Interruptible capf query
                   (run-hook-wrapped 'completion-at-point-functions #'corfu--capf-wrapper))
            (`(,fun ,beg ,end ,table . ,plist)
             (let ((completion-in-region-mode-predicate
                    (lambda () (eq beg (car-safe (funcall fun)))))
                   (completion-extra-properties plist))
               (setq completion-in-region--data
                     (list (if (markerp beg) beg (copy-marker beg))
                           (copy-marker end t)
                           table
                           (plist-get plist :predicate)))
               (corfu--setup)
               (corfu--update)))))))))
>>>>>>> 1df053a9

(defun lsp-bridge-capf ()
  (let ((bounds (bounds-of-thing-at-point 'symbol)))
    (list (or (car bounds) (point))
          (or (cdr bounds) (point))
          lsp-bridge-completion-items
          :exclusive 'no
          :company-kind
          (lambda (candidate)
            "Set icon here"
            (let ((kind (get-text-property 0 'kind candidate)))
              (and kind
                   (intern (downcase kind)))))
          :annotation-function
          (lambda (candidate)
            "Extract annotation from CANDIDATE."
            (concat "   " (get-text-property 0 'annotation candidate))))))

(defun lsp-bridge-point-row (pos)
  (save-excursion
    (goto-char pos)
    (line-number-at-pos)))

(defun lsp-bridge-point-column (pos)
  (save-excursion
    (goto-char pos)
    (current-column)))

(defun lsp-bridge-point-character (pos)
  (save-excursion
    (goto-char pos)
    (- (point) (line-beginning-position))))


(defvar-local lsp-bridge--before-change-begin-pos 0)
(defvar-local lsp-bridge--before-change-end-pos 0)
(defvar-local lsp-bridge--before-change-end-pos-row 0)
(defvar-local lsp-bridge--before-change-end-pos-character 0)

(defun lsp-bridge-monitor-before-change (begin end)
  (setq lsp-bridge--before-change-begin-pos begin)
  (setq lsp-bridge--before-change-end-pos end)
  (setq lsp-bridge--before-change-end-pos-row (lsp-bridge-point-row end))
  (setq lsp-bridge--before-change-end-pos-character (lsp-bridge-point-character end)))

(defun lsp-bridge-monitor-after-change (begin end length)
  ;; Record last command to `lsp-bridge-last-change-command'.
  (setq lsp-bridge-last-change-command this-command)

  ;; Send change_file request.
  (when (lsp-bridge-epc-live-p lsp-bridge-epc-process)
    (cond
     ;; Add operation.
     ((zerop length)
      (lsp-bridge-call-async "change_file"
                             lsp-bridge-filepath
                             (lsp-bridge-point-row begin) (lsp-bridge-point-character begin)
                             (lsp-bridge-point-row begin) (lsp-bridge-point-character begin)
                             0
                             (buffer-substring-no-properties begin end)
                             (line-number-at-pos) (current-column)
                             (lsp-bridge-char-before)
                             (buffer-substring-no-properties (line-beginning-position) (point))))
     ;; Delete operation.
     ((eq begin end)
      (lsp-bridge-call-async "change_file"
                             lsp-bridge-filepath
                             (lsp-bridge-point-row begin) (lsp-bridge-point-character begin)
                             lsp-bridge--before-change-end-pos-row lsp-bridge--before-change-end-pos-character
                             length
                             ""
                             (line-number-at-pos) (current-column)
                             (lsp-bridge-char-before)
                             (buffer-substring-no-properties (line-beginning-position) (point))))
     ;; Change operation.
     (t
      (lsp-bridge-call-async "change_file"
                             lsp-bridge-filepath
                             (lsp-bridge-point-row begin) (lsp-bridge-point-character begin)
                             lsp-bridge--before-change-end-pos-row lsp-bridge--before-change-end-pos-character
                             length
                             (buffer-substring-no-properties begin end)
                             (line-number-at-pos) (current-column)
                             (lsp-bridge-char-before)
                             (buffer-substring-no-properties (line-beginning-position) (point)))))))

(defun lsp-bridge-find-define ()
  (interactive)
  (lsp-bridge-call-async "find_define" lsp-bridge-filepath (line-number-at-pos) (current-column)))

(defun lsp-bridge-find-references ()
  (interactive)
  (lsp-bridge-call-async "find_references" lsp-bridge-filepath (line-number-at-pos) (current-column)))

(defun lsp-bridge-rename ()
  (interactive)
  (lsp-bridge-call-async "prepare_rename" lsp-bridge-filepath (line-number-at-pos) (current-column))
  (let ((new-name (read-string "Rename to: ")))
    (lsp-bridge-call-async "rename" lsp-bridge-filepath (line-number-at-pos) (current-column) new-name)))

(defun lsp-bridge-rename-highlight (filepath line bound-start bound-end)
  (lsp-bridge--with-file-buffer filepath
    (let* ((highlight-line (1+ (string-to-number line)))
            (start-pos (lsp-bridge-get-pos buf highlight-line (string-to-number bound-start)))
            (end-pos (lsp-bridge-get-pos buf highlight-line (string-to-number bound-end))))
      (require 'pulse)
      (let ((pulse-iterations 1)
            (pulse-delay lsp-bridge-flash-line-delay))
        (pulse-momentary-highlight-region start-pos end-pos 'lsp-bridge-font-lock-flash)))))

(defun lsp-bridge-get-pos (buf line column)
  (with-current-buffer buf
    (save-excursion
      (goto-line line)
      (move-to-column column)
      (point))))

(defun lsp-bridge-rename-finish (rename-files counter)
  (save-excursion
    (dolist (filepath rename-files)
      (lsp-bridge--with-file-buffer filepath
        (revert-buffer :ignore-auto :noconfirm))))

  (message "Rename %s places in %s files." counter (length rename-files)))

(defun lsp-bridge-jump-to-define (filepath row column)
  (interactive)
  (find-file filepath)
  (goto-line (1+ (string-to-number row)))
  (move-to-column (string-to-number column))
  (require 'pulse)
  (let ((pulse-iterations 1)
        (pulse-delay lsp-bridge-flash-line-delay))
    (pulse-momentary-highlight-one-line (point) 'lsp-bridge-font-lock-flash)))

(defconst lsp-bridge--internal-hooks
  '((before-change-functions . lsp-bridge-monitor-before-change)
    (after-change-functions . lsp-bridge-monitor-after-change)
    (post-command-hook . lsp-bridge-monitor-post-command)
    (kill-buffer-hook . lsp-bridge-monitor-kill-buffer)
    (completion-at-point-functions . lsp-bridge-capf)))

(define-minor-mode lsp-bridge-mode
  "LSP Bridge mode."
  :init-value nil
  (if lsp-bridge-mode
      (lsp-bridge--enable)
    (lsp-bridge--disable)))

(defun lsp-bridge--enable ()
  "Enable LSP Bridge mode."
  (cond
   ((not buffer-file-name)
    (message "LSP Bridge can't be enabled in non-file buffers.")
    (setq lsp-bridge-mode nil))
   ((not (lsp-bridge-get-lang-server))
    (message "LSP Bridge doesn't support current language.")
    (setq lsp-bridge-mode nil))
   (t
    (dolist (hook lsp-bridge--internal-hooks)
      (add-hook (car hook) (cdr hook) nil t))

    (setq lsp-bridge-filepath buffer-file-name)
    (setq lsp-bridge-last-position 0)

    ;; Add fuzzy match.
    (when (functionp 'lsp-bridge-orderless-setup)
                      (lsp-bridge-orderless-setup))

    ;; Flag `lsp-bridge-is-starting' make sure only call `lsp-bridge-start-process' once.
    (unless lsp-bridge-is-starting
      (lsp-bridge-start-process)))))

(defun lsp-bridge--disable ()
  "Disable LSP Bridge mode."
  (dolist (hook lsp-bridge--internal-hooks)
    (remove-hook (car hook) (cdr hook) t)))

(provide 'lsp-bridge)

;;; lsp-bridge.el ends here<|MERGE_RESOLUTION|>--- conflicted
+++ resolved
@@ -352,15 +352,18 @@
 (defun lsp-bridge-record-completion-items (filepath prefix common items kinds annotions)
   ;; (message "*** '%s' '%s' '%s'" prefix common items)
 
-<<<<<<< HEAD
   (lsp-bridge--with-file-buffer filepath
     ;; Save completion items.
     (setq-local lsp-bridge-completion-items items)
     (setq-local lsp-bridge-completion-prefix prefix)
     (setq-local lsp-bridge-completion-common common)
 
-    ;; Don't popup completion frame if completion items is empty.
-    (unless (lsp-bridge-is-empty-list items)
+    ;; Try popup completion frame.
+    (unless (or
+               ;; Don't popup completion frame if completion items is empty.
+               (lsp-bridge-is-empty-list items)
+               ;; If last command is match `lsp-bridge-completion-stop-commands'
+               (member lsp-bridge-last-change-command lsp-bridge-completion-stop-commands))
       ;; Add kind and annotion information in completion item text.
       (when (length= items (length kinds))
         (cl-mapcar (lambda (item value)
@@ -387,47 +390,7 @@
                        (plist-get plist :predicate)))
            (corfu--setup)
            (corfu--update))))))))
-=======
-  (dolist (buffer (buffer-list))
-    (when (string-equal (buffer-file-name buffer) filepath)
-      ;; Save completion items.
-      (setq-local lsp-bridge-completion-items items)
-      (setq-local lsp-bridge-completion-prefix prefix)
-      (setq-local lsp-bridge-completion-common common)
-
-      ;; Try popup completion frame.
-      (unless (or
-               ;; Don't popup completion frame if completion items is empty.
-               (lsp-bridge-is-empty-list items)
-               ;; If last command is match `lsp-bridge-completion-stop-commands'
-               (member lsp-bridge-last-change-command lsp-bridge-completion-stop-commands))
-        ;; Add kind and annotion information in completion item text.
-        (when (length= items (length kinds))
-          (cl-mapcar (lambda (item value)
-                       (put-text-property 0 1 'kind value item)) items kinds))
-        (when (length= items (length annotions))
-          (cl-mapcar (lambda (item value)
-                       (put-text-property 0 1 'annotation value item)) items annotions))
-
-        ;; Hide completion frame if only blank before cursor.
-        (unless (and (not (split-string (buffer-substring-no-properties (line-beginning-position) (point))))
-                     (string-equal prefix ""))
-
-          ;; Popup completion frame.
-          (pcase (while-no-input ;; Interruptible capf query
-                   (run-hook-wrapped 'completion-at-point-functions #'corfu--capf-wrapper))
-            (`(,fun ,beg ,end ,table . ,plist)
-             (let ((completion-in-region-mode-predicate
-                    (lambda () (eq beg (car-safe (funcall fun)))))
-                   (completion-extra-properties plist))
-               (setq completion-in-region--data
-                     (list (if (markerp beg) beg (copy-marker beg))
-                           (copy-marker end t)
-                           table
-                           (plist-get plist :predicate)))
-               (corfu--setup)
-               (corfu--update)))))))))
->>>>>>> 1df053a9
+
 
 (defun lsp-bridge-capf ()
   (let ((bounds (bounds-of-thing-at-point 'symbol)))
