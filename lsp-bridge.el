;;; lsp-bridge.el --- LSP bridge  -*- lexical-binding: t -*-

;; Filename: lsp-bridge.el
;; Description: LSP bridge
;; Author: Andy Stewart <lazycat.manatee@gmail.com>
;; Maintainer: Andy Stewart <lazycat.manatee@gmail.com>
;; Copyright (C) 2018, Andy Stewart, all rights reserved.
;; Created: 2018-06-15 14:10:12
;; Version: 0.5
;; Last-Updated: 2022-10-10 15:23:53 +0800
;;           By: Gong Qijian
;; URL: https://github.com/manateelazycat/lsp-bridge
;; Keywords:
;; Compatibility: emacs-version >= 28
;; Package-Requires: ((emacs "28") (markdown-mode "2.6"))
;;
;; Features that might be required by this library:
;;
;; Please check README
;;

;;; This file is NOT part of GNU Emacs

;;; License
;;
;; This program is free software; you can redistribute it and/or modify
;; it under the terms of the GNU General Public License as published by
;; the Free Software Foundation; either version 3, or (at your option)
;; any later version.

;; This program is distributed in the hope that it will be useful,
;; but WITHOUT ANY WARRANTY; without even the implied warranty of
;; MERCHANTABILITY or FITNESS FOR A PARTICULAR PURPOSE.  See the
;; GNU General Public License for more details.

;; You should have received a copy of the GNU General Public License
;; along with this program; see the file COPYING.  If not, write to
;; the Free Software Foundation, Inc., 51 Franklin Street, Fifth
;; Floor, Boston, MA 02110-1301, USA.

;;; Commentary:
;;
;; Lsp-Bridge
;;

;;; Installation:
;;
;; Please check README
;;

;;; Customize:
;;
;;
;;
;; All of the above can customize by:
;;      M-x customize-group RET lsp-bridge RET
;;

;;; Change log:
;;
;;

;;; Acknowledgements:
;;
;;
;;

;;; TODO
;;
;;
;;

;;; Code:
(require 'cl-lib)
(require 'json)
(require 'map)
(require 'seq)
(require 'subr-x)
(require 'markdown-mode)
(require 'diff)

(defvar acm-library-path (expand-file-name "acm" (if load-file-name
                                                     (file-name-directory load-file-name)
                                                   default-directory)))
(add-to-list 'load-path acm-library-path t)
(require 'acm-frame)

(require 'lsp-bridge-epc)
(require 'lsp-bridge-ref)
(require 'lsp-bridge-jdtls)
(require 'lsp-bridge-peek)
(require 'lsp-bridge-call-hierarchy)
(require 'lsp-bridge-code-action)
(require 'lsp-bridge-diagnostic)
(require 'lsp-bridge-lsp-installer)
(require 'lsp-bridge-org-babel)
(require 'lsp-bridge-inlay-hint)
(require 'lsp-bridge-dart)
(require 'lsp-bridge-semantic-tokens)

(defgroup lsp-bridge nil
  "LSP-Bridge group."
  :group 'applications)

(require 'acm)
(require 'tramp)
(defvar lsp-bridge-tramp-alias-alist nil)

(defvar lsp-bridge-tramp-connection-info nil)

(setq acm-backend-lsp-fetch-completion-item-func 'lsp-bridge-fetch-completion-item-info)

(defun lsp-bridge-fetch-completion-item-info (candidate)
  (let ((kind (plist-get candidate :icon))
        (server-name (plist-get candidate :server))
        (key (plist-get candidate :key)))
    ;; Try send `completionItem/resolve' request to fetch `documentation' and `additionalTextEdits' information.
    (unless (equal acm-backend-lsp-fetch-completion-item-ticker (list acm-backend-lsp-filepath key kind))
      (if (lsp-bridge-is-remote-file)
          (lsp-bridge-remote-send-func-request "fetch_completion_item_info" (list acm-backend-lsp-filepath key server-name))
        (lsp-bridge-call-async "fetch_completion_item_info" acm-backend-lsp-filepath key server-name))
      (setq-local acm-backend-lsp-fetch-completion-item-ticker (list acm-backend-lsp-filepath key kind)))))

(defcustom lsp-bridge-completion-popup-predicates '(
                                                    lsp-bridge--not-delete-command
                                                    lsp-bridge--not-follow-complete
                                                    lsp-bridge--not-match-stop-commands
                                                    lsp-bridge--not-match-hide-characters

                                                    lsp-bridge--not-only-blank-before-cursor
                                                    lsp-bridge--not-in-string
                                                    lsp-bridge--not-in-org-table

                                                    lsp-bridge--not-execute-macro
                                                    lsp-bridge--not-in-multiple-cursors
                                                    lsp-bridge--not-in-mark-macro

                                                    lsp-bridge--is-evil-state
                                                    lsp-bridge--is-meow-state

                                                    lsp-brige--not-in-chatgpt-response

                                                    lsp-bridge--not-complete-manually
                                                    )
  "A list of predicate functions with no argument to enable popup completion in callback."
  :type '(repeat function)
  :group 'lsp-bridge)

(defcustom lsp-bridge-enable-predicates '(
                                          lsp-bridge--not-acm-doc-markdown-buffer
                                          lsp-bridge--not-mind-wave-chat-buffer
                                          lsp-bridge--not-zsh-buffer
                                          )
  "A list of predicate functions with no argument to enable lsp-bridge in `lsp-bridge-default-mode-hooks'."
  :type '(repeat function)
  :group 'lsp-bridge)
(defcustom lsp-bridge-flash-region-delay .3
  "How many seconds to flash `lsp-bridge-font-lock-flash' after navigation.

Setting this to nil or 0 will turn off the indicator."
  :type 'number
  :group 'lsp-bridge)

(defcustom lsp-bridge-remote-heartbeat-interval nil
  "Interval for sending heartbeat to server in seconds.

Setting this to nil or 0 will turn off the heartbeat mechanism."
  :type 'number
  :group 'lsp-bridge)

(defcustom lsp-bridge-enable-mode-line t
  "Whether display LSP-bridge's server info in mode-line ."
  :type 'boolean
  :group 'lsp-bridge)

(defcustom lsp-bridge-completion-stop-commands
  '("undo-tree-undo" "undo-tree-redo"
    "kill-region" "delete-block-backward"
    "python-black-buffer" "acm-complete-or-expand-yas-snippet" "acm-insert-number-or-complete-candiate"
    "yank" "string-rectangle" "query-replace" "grammatical-edit-unwrap")
  "If last command is match this option, stop popup completion ui."
  :type '(repeat string)
  :safe #'listp
  :group 'lsp-bridge)

(defcustom lsp-bridge-completion-hide-characters '(":" ";" "(" ")" "[" "]" "{" "}" "," "\"")
  "If character before match this option, stop popup completion ui.

To make this option works, you need set option `lsp-bridge-completion-obey-trigger-characters-p' with nil first.

After set `lsp-bridge-completion-obey-trigger-characters-p' to nil, you need use `setq' set this value, don't use `custom-set-variables'."
  :type '(repeat string)
  :safe #'listp
  :group 'lsp-bridge)

(defcustom lsp-bridge-completion-obey-trigger-characters-p t
  "If non-nil makes trigger characters a higher priority than `lsp-bridge-completion-hide-characters'."
  :type 'boolean
  :safe #'booleanp
  :group 'lsp-bridge)

(defcustom lsp-bridge-popup-documentation-buffer " *lsp-bridge-hover*"
  "Buffer for display hover information."
  :type 'string
  :safe #'stringp
  :group 'lsp-bridge)

(defcustom lsp-bridge-buffer-documentation-buffer "*lsp-bridge-doc*"
  "Buffer for display documentation information."
  :type 'string
  :safe #'stringp
  :group 'lsp-bridge)

(defcustom lsp-bridge-disable-backup t
  "Default disable backup feature, include `make-backup-files' `auto-save-default' and `create-lockfiles'."
  :type 'boolean
  :safe #'booleanp
  :group 'lsp-bridge)

(defcustom lsp-bridge-enable-signature-help t
  "Whether to enable signature-help."
  :type 'boolean
  :safe #'booleanp
  :group 'lsp-bridge)

(defcustom lsp-bridge-signature-help-fetch-idle 0.5
  "The idle seconds to fetch signature help.."
  :type 'float
  :safe #'floatp
  :group 'lsp-bridge)

(defcustom lsp-bridge-enable-search-words t
  "Whether to enable search words of files."
  :type 'boolean
  :safe #'booleanp
  :group 'lsp-bridge)

(defcustom lsp-bridge-search-words-prohibit-file-extensions '("png" "jpg" "jpeg" "gif" "pdf")
  "The file extensions to prohibit search words."
  :type '(repeat string)
  :safe #'listp
  :group 'lsp-bridge)

(defcustom lsp-bridge-enable-auto-format-code nil
  "Whether to auto format code."
  :type 'boolean
  :safe #'booleanp
  :group 'lsp-bridge)

(defcustom lsp-bridge-auto-format-code-idle 1
  "The idle seconds to auto format code."
  :type 'float
  :safe #'floatp
  :group 'lsp-bridge)

(defcustom lsp-bridge-enable-diagnostics t
  "Whether to enable diagnostics."
  :type 'boolean
  :safe #'booleanp
  :group 'lsp-bridge)

(defcustom lsp-bridge-enable-inlay-hint nil
  "Whether to enable inlay hint."
  :type 'boolean
  :safe #'booleanp
  :group 'lsp-bridge)

(defcustom lsp-bridge-elisp-symbols-update-idle 3
  "The idle seconds to update elisp symbols."
  :type 'float
  :safe #'floatp
  :group 'lsp-bridge)

(defcustom lsp-bridge-user-langserver-dir nil
  "The directory where the user place langserver configuration."
  :type '(choice (const nil)
                 (string))
  :safe (lambda (v) (or (null v) (stringp v)))
  :group 'lsp-bridge)

(defcustom lsp-bridge-user-multiserver-dir nil
  "The directory where the user place multiserver configuration."
  :type '(choice (const nil)
                 (string))
  :safe (lambda (v) (or (null v) (stringp v)))
  :group 'lsp-bridge)

(defcustom lsp-bridge-user-ssh-private-key nil
  "custom SSH private key path for use in SSH connections."
  :type '(choice (const nil)
                 (string))
  :safe (lambda (v) (or (null v) (stringp v)))
  :group 'lsp-bridge)

(defcustom lsp-bridge-symbols-enable-which-func nil
  "Wether use lsp-bridge in which-func."
  :type 'boolean
  :safe #'booleanp
  :group 'lsp-bridge)

(defcustom lsp-bridge-enable-completion-in-string nil
  "Whether to enable completion in string, default is disable."
  :type 'boolean
  :safe #'booleanp
  :group 'lsp-bridge)

(defcustom lsp-bridge-completion-in-string-file-types '("vue" "dart")
  "File types where completion in string is allowed.
This is a list of file extensions for which
LSP-Bridge will enable completion inside string literals."
  :type '(repeat string)
  :group 'lsp-bridge)

(defface lsp-bridge-font-lock-flash
  '((t (:inherit highlight)))
  "Face to flash the current line."
  :group 'lsp-bridge)

(defcustom lsp-bridge-tramp-blacklist nil
  "tramp hosts that don't use lsp-bridge"
  :type '(repeat string)
  :safe #'listp
  :group 'lsp-bridge)

(defcustom lsp-bridge-remote-python-command "python3"
  "Python command on remote host."
  :type 'string
  :safe #'stringp
  :group 'lsp-bridge)

(defcustom lsp-bridge-remote-python-file "~/lsp-bridge/lsp_bridge.py"
  "Full path of lsp_bridge.py file on remote host."
  :type 'string
  :safe #'stringp
  :group 'lsp-bridge)

(defcustom lsp-bridge-remote-log "~/lsp-bridge/lbr_log.txt"
  "Full path of log file on remote host."
  :type 'string
  :safe #'stringp
  :group 'lsp-bridge)

(defcustom lsp-bridge-remote-start-automatically nil
  "Whether start remote lsp-bridge.py automatically."
  :type 'boolean
  :safe #'booleanp
  :group 'lsp-bridge)

(defvar lsp-bridge-last-change-command nil)
(defvar lsp-bridge-last-change-position nil)
(defvar lsp-bridge-last-change-is-delete-command-p nil)

(defvar lsp-bridge-server nil
  "The LSP-Bridge Server.")

(defvar lsp-bridge-python-file (expand-file-name "lsp_bridge.py" (if load-file-name
                                                                     (file-name-directory load-file-name)
                                                                   default-directory)))

(defvar-local lsp-bridge-mark-ring nil
  "The list of saved lsp-bridge marks, most recent first.")

(defvar lsp-bridge-server-port nil)

(defun lsp-bridge--start-epc-server ()
  "Function to start the EPC server."
  (unless (process-live-p lsp-bridge-server)
    (setq lsp-bridge-server
          (lsp-bridge-epc-server-start
           (lambda (mngr)
             (let ((mngr mngr))
               (lsp-bridge-epc-define-method mngr 'eval-in-emacs 'lsp-bridge--eval-in-emacs-func)
               (lsp-bridge-epc-define-method mngr 'get-emacs-vars 'lsp-bridge--get-emacs-vars-func)
               (lsp-bridge-epc-define-method mngr 'get-project-path 'lsp-bridge--get-project-path-func)
               (lsp-bridge-epc-define-method mngr 'get-language-id 'lsp-bridge--get-language-id-func)
               (lsp-bridge-epc-define-method mngr 'get-workspace-folder 'lsp-bridge--get-workspace-folder-func)
               (lsp-bridge-epc-define-method mngr 'get-multi-lang-server 'lsp-bridge--get-multi-lang-server-func)
               (lsp-bridge-epc-define-method mngr 'get-single-lang-server 'lsp-bridge--get-single-lang-server-func)
               (lsp-bridge-epc-define-method mngr 'get-user-emacs-directory 'lsp-bridge--user-emacs-directory-func)
               (lsp-bridge-epc-define-method mngr 'get-buffer-content 'lsp-bridge--get-buffer-content-func)
               (lsp-bridge-epc-define-method mngr 'get-current-line 'lsp-bridge--get-current-line-func)
               (lsp-bridge-epc-define-method mngr 'get-ssh-password 'lsp-bridge--get-ssh-password-func)
               ))))
    (if lsp-bridge-server
        (setq lsp-bridge-server-port (process-contact lsp-bridge-server :service))
      (error "[LSP-Bridge] lsp-bridge-server failed to start")))
  lsp-bridge-server)

(defun lsp-bridge--eval-in-emacs-func (sexp-string)
  (eval (read sexp-string))
  ;; Return nil to avoid epc error `Got too many arguments in the reply'.
  nil)

(defun lsp-bridge--get-emacs-var-func (var-name)
  (let* ((var-symbol (intern var-name))
         (var-value (symbol-value var-symbol))
         ;; We need convert result of booleanp to string.
         ;; Otherwise, python-epc will convert all `nil' to [] at Python side.
         (var-is-bool (prin1-to-string (booleanp var-value))))
    (list var-value var-is-bool)))

(defun lsp-bridge--get-emacs-vars-func (&rest vars)
  (mapcar #'lsp-bridge--get-emacs-var-func vars))

(defvar lsp-bridge-epc-process nil)

(defvar lsp-bridge-internal-process nil)
(defvar lsp-bridge-internal-process-prog nil)
(defvar lsp-bridge-internal-process-args nil)
(defvar lsp-bridge-position-before-jump nil)

(defcustom lsp-bridge-name "*lsp-bridge*"
  "Name of LSP-Bridge buffer."
  :type 'string)

(defcustom lsp-bridge-python-command (cond ((memq system-type '(cygwin windows-nt ms-dos))
                                            (cond ((executable-find "pypy3.exe")
                                                   "pypy3.exe")
                                                  ((executable-find "python3.exe")
                                                   "python3.exe")
                                                  ((executable-find "python.exe")
                                                   "python.exe")))
                                           (t (cond ((executable-find "pypy3")
                                                     "pypy3")
                                                    ((executable-find "python3")
                                                     "python3")
                                                    ((executable-find "python")
                                                     "python"))))
  "The Python interpreter used to run lsp_bridge.py."
  :type 'string)

(defcustom lsp-bridge-enable-debug nil
  "If you got segfault error, please turn this option.
Then LSP-Bridge will start by gdb, please send new issue with `*lsp-bridge*' buffer content when next crash."
  :type 'boolean)

(defcustom lsp-bridge-enable-log nil
  "Enable this option to print log message in `*lsp-bridge*' buffer, default only print message header."
  :type 'boolean)

(defcustom lsp-bridge-enable-profile nil
  "Enable this option to output performance data to ~/lsp-bridge.prof."
  :type 'boolean)

(defcustom lsp-bridge-enable-completion-in-minibuffer nil
  "Enable this option to completion in minibuffer."
  :type 'boolean)

(defcustom lsp-bridge-multi-lang-server-extension-list
  '(
    (("vue") . "volar_emmet")
    (("ts")  . "typescript_eslint")
    (("tsx") . "typescriptreact_eslint")
    )
  "The multi lang server rule for file extension."
  :type 'cons)

(defcustom lsp-bridge-single-lang-server-extension-list
  '(
    (("wxml") . "wxml-language-server")
    (("html") . "vscode-html-language-server")
    (("astro") . "astro-ls")
    (("typ") . "typst-lsp")
    )
  "The lang server rule for file extension."
  :type 'cons)

(defcustom lsp-bridge-c-lsp-server "clangd"
  "Default LSP server for C language, you can choose `clangd' or `ccls'."
  :type 'string)

(defcustom lsp-bridge-elixir-lsp-server "elixirLS"
  "Default LSP server for Elixir language, you can choose `elixirLS', `lexical' or `nextls'."
  :type 'string
  :safe #'stringp)

(defcustom lsp-bridge-php-lsp-server "intelephense"
  "Default LSP server for PHP language, you can choose `intelephense' or `phpactor'."
  :type 'string
  :safe #'stringp)

(defcustom lsp-bridge-python-lsp-server "basedpyright"
  "Default LSP server for Python.
Possible choices are basedpyright, pyright, pyright-background-analysis, jedi, python-ms, pylsp, and ruff."
  :type 'string)

(defcustom lsp-bridge-python-multi-lsp-server "basedpyright_ruff"
  "Default Multi LSP server for Python.
Possible choices are basedpyright_ruff, pyright_ruff, pyright-background-analysis_ruff, jedi_ruff, python-ms_ruff, and pylsp_ruff."
  :type 'string)

(defcustom lsp-bridge-tex-lsp-server "texlab"
  "Default LSP server for (la)tex, you can choose `texlab' or `digestif'."
  :type 'string)

(defcustom lsp-bridge-csharp-lsp-server "omnisharp-dotnet"
  "Default LSP server for C#, you can choose `omnisharp-mono', `omnisharp-dotnet' or `csharp-ls'."
  :type 'string)

(defcustom lsp-bridge-nix-lsp-server "rnix-lsp"
  "Default LSP server for nix, you can choose `rnix-lsp', `nixd' or `nil'."
  :type 'string)

(defcustom lsp-bridge-markdown-lsp-server "vale-ls"
  "Default LSP server for markdown, you can choose `vale-ls' or `marksman'."
  :type 'string)

(defcustom lsp-bridge-lua-lsp-server "sumneko"
  "Default LSP server for Lua, you can choose `sumneko' or `lua-lsp'"
  :type 'string)

(defcustom lsp-bridge-use-wenls-in-org-mode nil
  "Use `wen' lsp server in org-mode, default is disable.")

(defcustom lsp-bridge-use-ds-pinyin-in-org-mode nil
  "Use `ds-pinyin' lsp server in org-mode, default is disable.")

(defcustom lsp-bridge-complete-manually nil
  "Only popup completion menu when user call `lsp-bridge-popup-complete-menu' command.")

(defcustom lsp-bridge-multi-lang-server-mode-list
  '(((python-mode python-ts-mode) . lsp-bridge-python-multi-lsp-server)
    ((qml-mode qml-ts-mode) . "qmlls_javascript"))
  "The multi lang server rule for file mode."
  :type 'cons)

(defcustom lsp-bridge-single-lang-server-mode-list
  '(
    ((c-mode c-ts-mode c++-mode c++-ts-mode objc-mode c-or-c++-ts-mode) .        lsp-bridge-c-lsp-server)
    ((cmake-mode cmake-ts-mode) .                                                "cmake-language-server")
    ((java-mode java-ts-mode) .                                                  "jdtls")
    ((julia-mode) .                                                              "julials")
    ((python-mode python-ts-mode) .                                              lsp-bridge-python-lsp-server)
    ((ruby-mode ruby-ts-mode) .                                                  "solargraph")
    ((rust-mode rustic-mode rust-ts-mode) .                                      "rust-analyzer")
    (move-mode .                                                                 "move-analyzer")
    ((elixir-mode elixir-ts-mode heex-ts-mode) .                                 lsp-bridge-elixir-lsp-server)
    ((go-mode go-ts-mode) .                                                      "gopls")
    (groovy-mode .                                                               "groovy-language-server")
    (haskell-mode .                                                              "hls")
    (lua-mode .                                                                  lsp-bridge-lua-lsp-server)
    (markdown-mode .                                                             lsp-bridge-markdown-lsp-server)
    (dart-mode .                                                                 "dart-analysis-server")
    (scala-mode .                                                                "metals")
    ((js2-mode js-mode js-ts-mode rjsx-mode) .                                   "javascript")
    (js-jsx-mode .                                                               "javascriptreact")
    ((typescript-tsx-mode tsx-ts-mode) .                                         "typescriptreact")
    ((typescript-mode typescript-ts-mode) .                                      "typescript")
    ((js-json-mode json-ts-mode json-mode) .                                     "vscode-json-language-server")
    (tuareg-mode .                                                               "ocamllsp")
    (erlang-mode .                                                               "erlang-ls")
    ((LaTeX-mode latex-mode Tex-latex-mode texmode context-mode texinfo-mode bibtex-mode) . lsp-bridge-tex-lsp-server)
    ((clojure-mode
      clojurec-mode
      clojurescript-mode
      clojurex-mode
      clojure-ts-mode
      clojure-ts-clojurec-mode
      clojure-ts-clojurescript-mode
      clojure-ts-clojuredart-mode)  .                                                   "clojure-lsp")
    ((sh-mode bash-mode bash-ts-mode) .                                          "bash-language-server")
    ((css-mode css-ts-mode) .                                                    "vscode-css-language-server")
    (elm-mode   .                                                                "elm-language-server")
    ((php-mode php-ts-mode) .                                                    lsp-bridge-php-lsp-server)
    ((yaml-mode yaml-ts-mode) .                                                  "yaml-language-server")
    (zig-mode .                                                                  "zls")
    ((dockerfile-mode dockerfile-ts-mode) .                                      "docker-langserver")
    (d-mode .                                                                    "serve-d")
    ((fortran-mode f90-mode) .                                                   "fortls")
    ((nix-mode nix-ts-mode) .                                                    lsp-bridge-nix-lsp-server)
    (nickel-mode .                                                               "nls")
    (ess-r-mode .                                                                "rlanguageserver")
    ((graphql-mode graphql-ts-mode) .                                            "graphql-lsp")
    (swift-mode .                                                                "swift-sourcekit")
    ((csharp-mode csharp-ts-mode) .                                              lsp-bridge-csharp-lsp-server)
    (kotlin-mode .                                                               "kotlin-language-server")
    (verilog-mode .                                                              "verible")
    (vhdl-mode .                                                                 "vhdl-tool")
    (svelte-mode .                                                               "svelteserver")
    (fsharp-mode .                                                               "fsautocomplete")
    (beancount-mode .                                                            "beancount-language-server")
    (racket-mode    .                                                            "racket-langserver")
    (mojo-mode    .                                                              "mojo-lsp-server")
    (solidity-mode .                                                             "solidity")
    (gleam-ts-mode .                                                             "gleam")
    (ada-mode .                                                                  "ada-language-server")
    (terraform-mode .                                                            "terraform-ls")
    (jsonnet-mode .                                                              "jsonnet-language-server")
    (glsl-mode .                                                                 "glsl-language-server")
    (cobol-mode .                                                                "che-che4z-lsp-for-cobol")
    (hlasm-mode .                                                                "che-che4z-lsp-for-hlasm")
    (yang-mode .                                                                 "yang-lsp")
    (mint-mode .                                                                 "mint-ls")
    (purescript-mode .                                                           "purescript-language-server")
    (perl-mode .                                                                 "perl-language-server")
    (futhark-mode .                                                              "futhark-lsp")
    )
  "The lang server rule for file mode."
  :type 'cons)

(defcustom lsp-bridge-default-mode-hooks
  '(c-mode-hook
    c++-mode-hook
    cmake-mode-hook
    java-mode-hook
    julia-mode-hook
    python-mode-hook
    ruby-mode-hook
    ruby-ts-mode-hook
    lua-mode-hook
    move-mode-hook
    rust-mode-hook
    markdown-mode-hook
    rust-ts-mode-hook
    rustic-mode-hook
    erlang-mode-hook
    elixir-mode-hook
    go-mode-hook
    haskell-mode-hook
    haskell-literate-mode-hook
    dart-mode-hook
    scala-mode-hook
    typescript-mode-hook
    typescript-tsx-mode-hook
    js2-mode-hook
    js-mode-hook
    rjsx-mode-hook
    tuareg-mode-hook
    latex-mode-hook
    LaTeX-mode-hook
    Tex-latex-mode-hook
    texmode-hook
    context-mode-hook
    texinfo-mode-hook
    bibtex-mode-hook
    clojure-mode-hook
    clojurec-mode-hook
    clojurescript-mode-hook
    clojurex-mode-hook
    clojure-ts-mode-hook
    clojurec-ts-mode-hook
    clojurescript-ts-mode-hook
    clojure-dart-ts-mode-hook
    sh-mode-hook
    bash-mode-hook
    web-mode-hook
    css-mode-hook
    elm-mode-hook
    emacs-lisp-mode-hook
    ielm-mode-hook
    lisp-interaction-mode-hook
    org-mode-hook
    php-mode-hook
    php-ts-mode-hook
    yaml-mode-hook
    zig-mode-hook
    groovy-mode-hook
    dockerfile-mode-hook
    dockerfile-ts-mode-hook
    d-mode-hook
    f90-mode-hook
    fortran-mode-hook
    nix-mode-hook
    nix-ts-mode-hook
    nickel-mode-hook
    ess-r-mode-hook
    verilog-mode-hook
    swift-mode-hook
    csharp-mode-hook
    csharp-ts-mode-hook
    telega-chat-mode-hook
    markdown-mode-hook
    kotlin-mode-hook
    vhdl-mode-hook
    typst-mode-hook
    graphql-mode-hook
    graphql-ts-mode-hook
    c-ts-mode-hook
    c++-ts-mode-hook
    cmake-ts-mode-hook
    elixir-ts-mode-hook
    toml-ts-mode-hook
    css-ts-mode-hook
    java-ts-mode-hook
    js-ts-mode-hook
    json-ts-mode-hook
    python-ts-mode-hook
    bash-ts-mode-hook
    typescript-ts-mode-hook
    tsx-ts-mode-hook
    go-ts-mode-hook
    yaml-ts-mode-hook
    svelte-mode-hook
    fsharp-mode-hook
    beancount-mode-hook
    mojo-mode-hook
    solidity-mode-hook
    gleam-ts-mode-hook
    ada-mode-hook
    terraform-mode-hook
    jsonnet-mode-hook
    glsl-mode-hook
    cobol-mode-hook
    hlasm-mode-hook
    yang-mode-hook
    mint-mode-hook
    purescript-mode-hook
    perl-mode-hook
    futhark-mode-hook
    )
  "The default mode hook to enable lsp-bridge."
  :type '(repeat variable))

(defcustom lsp-bridge-get-single-lang-server-by-project nil
  "Get lang server with project path and file path.")

(defcustom lsp-bridge-get-multi-lang-server-by-project nil
  "Get lang server with project path and file path.")

(defcustom lsp-bridge-get-language-id nil
  "Function to get language id for multi-server.

Some LSP server like emmet-ls or tailwindcss need to get language id dynamicly according to different framework and project.

When server start, lsp-bridge would call this function to get returned string value as languageId.

If this customize function return nil, lsp-bridge will parse languageId from file langserver/*.json.")

(defcustom lsp-bridge-get-project-path-by-filepath nil
  "Default use command 'git rev-parse --show-toplevel' get project path,
you can customize `lsp-bridge-get-project-path-by-filepath' to return project path by give file path.")

(defcustom lsp-bridge-get-workspace-folder nil
  "In Java, sometimes, we need return same workspace folder for multiple projects,
you can customize `lsp-bridge-get-workspace-folder' to return workspace folder path by give project path.")

(defvar lsp-bridge-indent-two-level 2)
(defvar lsp-bridge-indent-four-level 4)
(defvar lsp-bridge-indent-eight-level 8)

(defvar lsp-bridge-formatting-indent-alist
  '((c-mode                     . c-basic-offset) ; C
    (c-ts-mode                  . c-basic-offset) ; C
    (c++-mode                   . c-basic-offset) ; C++
    (markdown-mode              . c-basic-offset) ; Markdown.
    (csharp-mode                . c-basic-offset) ; C#
    (csharp-ts-mode             . csharp-ts-mode-indent-offset) ; C#
    (d-mode                     . c-basic-offset)               ; D
    (julia-mode                 . c-basic-offset)             ; Julia
    (java-mode                  . c-basic-offset)             ; Java
    (java-ts-mode               . java-ts-mode-indent-offset) ; Java
    (jde-mode                   . c-basic-offset)   ; Java (JDE)
    (js-mode                    . js-indent-level)  ; JavaScript
    (js2-mode                   . js2-basic-offset) ; JavaScript-IDE
    (js3-mode                   . js3-indent-level) ; JavaScript-IDE
    (json-mode                  . js-indent-level)  ; JSON
    (json-ts-mode               . js-indent-level)  ; JSON
    (lua-mode                   . lua-indent-level) ; Lua
    (objc-mode                  . c-basic-offset)   ; Objective C
    (php-mode                   . c-basic-offset)   ; PHP
    (php-ts-mode                . php-ts-mode-indent-offset) ; PHP
    (perl-mode                  . perl-indent-level)         ; Perl
    (cperl-mode                 . cperl-indent-level)        ; Perl
    (raku-mode                  . raku-indent-offset)     ; Perl6/Raku
    (erlang-mode                . erlang-indent-level)    ; Erlang
    (ada-mode                   . ada-indent)             ; Ada
    (terraform-mode             . terraform-indent-level) ; Terraform
    (jsonnet-mode               . jsonnet-indent-level)   ; Jsonnet
    (glsl-mode                  . lsp-bridge-indent-two-level)  ; GLSL
    (cobol-mode                 . lsp-bridge-indent-four-level) ; Cobol
    (hlasm-mode                 . lsp-bridge-indent-eight-level) ; HLASM
    (yang-mode                  . lsp-bridge-indent-two-level) ; Yang
    (mint-mode                  . lsp-bridge-indent-two-level) ; Mint
    (purescript-mode            . purescript-indent-offset) ; PureScript
    (futhark-mode               . futhark-indent-level)     ; Futhark
    (sgml-mode                  . sgml-basic-offset)        ; SGML
    (nxml-mode                  . nxml-child-indent)        ; XML
    (nickel-mode                . c-basic-offset)
    (nix-ts-mode                . nix-ts-mode-indent-offset) ; Nix
    (pascal-mode                . pascal-indent-level)       ; Pascal
    (typescript-mode            . typescript-indent-level) ; Typescript
    (typescript-ts-mode         . typescript-ts-mode-indent-offset) ; Typescript
    (tsx-ts-mode                . typescript-ts-mode-indent-offset) ; Typescript[TSX]
    (sh-mode                    . sh-basic-offset)   ; Shell Script
    (ruby-mode                  . ruby-indent-level) ; Ruby
    (ruby-ts-mode               . ruby-indent-level) ; Ruby
    (enh-ruby-mode              . enh-ruby-indent-level) ; Ruby
    (crystal-mode               . crystal-indent-level) ; Crystal (Ruby)
    (css-mode                   . css-indent-offset)    ; CSS
    (move-mode                  . move-indent-offset)   ; Move
    (rust-mode                  . rust-indent-offset)   ; Rust
    (rust-ts-mode               . rust-ts-mode-indent-offset) ; Rust
    (rustic-mode                . rustic-indent-offset)       ; Rust
    (scala-mode                 . scala-indent:step)          ; Scala
    (powershell-mode            . powershell-indent)      ; PowerShell
    (ess-mode                   . ess-indent-offset)      ; ESS (R)
    (yaml-mode                  . yaml-indent-offset)     ; YAML
    (hack-mode                  . hack-indent-offset)     ; Hack
    (kotlin-mode                . c-basic-offset)         ; Kotlin
    (verilog-mode               . verilog-indent-level)   ; Verilog
    (vhdl-mode                  . vhdl-basic-offset)      ; VHDL
    (go-mode                    . c-basic-offset)         ;Golang
    (go-ts-mode                 . c-basic-offset)         ;Golang
    (svelte-mode                . js-indent-level)        ;Svelte
    (fsharp-mode                . fsharp-indent-offset)   ; F#
    (gleam-ts-mode              . gleam-ts-indent-offset) ; Gleam
    (default                    . standard-indent)) ; default fallback
  "A mapping from `major-mode' to its indent variable.")

(defcustom lsp-bridge-string-interpolation-open-chars-alist
  '(;; For {}
    (python-mode .        "[^\$]\{")
    (python-ts-mode .     "[^\$]\{")
    ;; For ${}
    (js-mode .            "\$\{")
    (js-ts-mode .         "\$\{")
    (js2-mode .           "\$\{")
    (js3-mode .           "\$\{")
    (typescript-mode .    "\$\{")
    (typescript-ts-mode . "\$\{")
    (sh-mode .            "\$\{")
    (bash-mode .          "\$\{")
    (bash-ts-mode .       "\$\{")
    (typst--base-mode .   "\$\{")
    (typst--code-mode .   "\$\{")
    (typst--math-mode .   "\$\{")
    (typst--markup-mode . "\$\{")
    ;; For #{}
    (elixir-mode .        "\#\{")
    (elixir-ts-mode .     "\#\{")
    (ruby-mode .          "\#\{")
    (ruby-ts-mode .       "\#\{")
    ;; For {{}}
    (yaml-mode .          "\{\{"))
  "Open characters for string interpolation. The elements are cons cell (major-mode . open-char-regexp)"
  :type 'cons)

(defvar lsp-bridge-enable-with-tramp t
  "Whether enable lsp-bridge when editing tramp file.")

(defvar lsp-bridge-remote-save-password nil
  "Whether save password in netrc file.")

(defun lsp-bridge-find-file-hook-function ()
  (when (and lsp-bridge-enable-with-tramp (file-remote-p (buffer-file-name)))
    (lsp-bridge-sync-tramp-remote nil)))

(defun lsp-bridge--setup-tramp-docker-buffer (tramp-file-name)
  "Setup the buffer of TRAMP-FILE-NAME as if it is a non-file buffer."
  (with-current-buffer (get-file-buffer tramp-file-name)
    (setq buffer-file-name nil)
    (setq buffer-file-truename nil)
    (message "set buffer %s buffer-file-name to nil" (buffer-name))))

(add-hook 'find-file-hook #'lsp-bridge-find-file-hook-function)

(defun lsp-bridge--get-indent-width (mode)
  "Get indentation offset for MODE."
  (or (alist-get mode lsp-bridge-formatting-indent-alist)
      (lsp-bridge--get-indent-width (or (get mode 'derived-mode-parent) 'default))))

(cl-defmacro lsp-bridge--with-file-buffer (filename filehost &rest body)
  "Evaluate BODY in buffer with FILEPATH."
  (declare (indent 1))
  `(when-let ((buffer (pcase ,filehost
                        ("" (lsp-bridge-get-match-buffer-by-filepath ,filename))
                        (_ (lsp-bridge-get-match-buffer-by-remote-file ,filehost ,filename)))))
     (with-current-buffer buffer
       ,@body)))

(cl-defmacro lsp-bridge-save-position (&rest body)
  "`save-excursion' not enough for LSP code format.
So we build this macro to restore postion after code format."
  `(let* ((current-buf (current-buffer))
          (current-line (line-number-at-pos nil t))
          (current-column (lsp-bridge--calculate-column))
          (indent-column (save-excursion
                           (back-to-indentation)
                           (lsp-bridge--calculate-column))))
     ,@body
     (switch-to-buffer current-buf)
     (goto-line current-line)
     (back-to-indentation)
     (forward-char (max (- current-column indent-column) 0))))

(defun lsp-bridge-is-remote-file ()
  (and (boundp 'lsp-bridge-remote-file-flag)
       lsp-bridge-remote-file-flag))

(defun lsp-bridge-get-buffer-file-name-text ()
  (lsp-bridge-buffer-file-name buffer-file-name))

(defun lsp-bridge-buffer-file-name (name)
  ;; `buffer-file-name' may contain face property, we need use `substring-no-properties' remove those face from buffer name.
  (when (stringp name)
    (substring-no-properties name)))

(defun lsp-bridge-get-buffer-truename (&optional filename)
  (if (lsp-bridge-is-remote-file)
      lsp-bridge-remote-file-path
    (let ((name (or filename
                    (lsp-bridge-get-buffer-file-name-text))))
      (when name
        (file-truename name)))))

(defun lsp-bridge-get-match-buffer-by-remote-file (host path)
  (cl-dolist (buffer (buffer-list))
    (with-current-buffer buffer
      (when (and (boundp 'lsp-bridge-remote-file-path)
                 (string-equal lsp-bridge-remote-file-path path)
                 (boundp 'lsp-bridge-remote-file-host)
                 (or (string-equal lsp-bridge-remote-file-host host)
                     ;; host is "127.0.0.1" sent from get_lsp_file_host() when server running inside container
                     ;; client connect to lsp bridge server from local host
                     (string-equal "127.0.0.1" host)))
        (cl-return buffer)))))

(defun lsp-bridge-get-match-buffer-by-filepath (name)
  (cl-dolist (buffer (buffer-list))
    (with-current-buffer buffer
      (when-let* ((file-name (buffer-file-name buffer))
                  (match-buffer (or (string-equal file-name name)
                                    (string-equal (file-truename file-name) name))))
        (cl-return buffer)))))

(defun lsp-bridge--get-project-path-func (filename)
  "Get project root path, search order:

1. Follow the rule of `lsp-bridge-get-project-path-by-filepath'
2. Search up `.dir-locals.el'
3. Search up `.git'"
  (if lsp-bridge-get-project-path-by-filepath
      ;; Fetch project root path by `lsp-bridge-get-project-path-by-filepath' if it set by user.
      (funcall lsp-bridge-get-project-path-by-filepath filename)
    ;; Otherwise try to search up `.dir-locals.el' file
    (car (dir-locals-find-file filename))))

(defun lsp-bridge--get-language-id-func (project-path file-path server-name extension-name)
  (if lsp-bridge-get-language-id
      (funcall lsp-bridge-get-language-id project-path file-path server-name extension-name)
    ;; Some LSP server, such as Tailwindcss, languageId is a dynamically field follow with file extension,
    ;; we can't not receive respond to `completionItem/resolve` request if send wrong languageId to tailwindcss.
    ;;
    ;; Please reference issue https://github.com/tailwindlabs/tailwindcss-intellisense/issues/925.
    (when (string-equal server-name "tailwindcss")
      (if (string-equal extension-name "jsx")
          "javascriptreact"
        extension-name))))

(defun lsp-bridge--get-workspace-folder-func (project-path)
  (when lsp-bridge-get-workspace-folder
    (funcall lsp-bridge-get-workspace-folder project-path)))

(defun lsp-bridge--get-multi-lang-server-func (project-path filename)
  "Get lang server with project path, file path or file extension."
  (or (when lsp-bridge-get-multi-lang-server-by-project
        (funcall lsp-bridge-get-multi-lang-server-by-project project-path filename))
      (lsp-bridge-get-multi-lang-server-by-extension filename)
      (lsp-bridge-get-multi-lang-server-by-file-mode filename)))

(defun lsp-bridge--get-single-lang-server-func (project-path filename)
  "Get lang server with project path, file path or file extension."
  (or (when lsp-bridge-get-single-lang-server-by-project
        (funcall lsp-bridge-get-single-lang-server-by-project project-path filename))
      (lsp-bridge-get-single-lang-server-by-extension filename)
      (lsp-bridge-get-single-lang-server-by-file-mode filename)))

(defun lsp-bridge--user-emacs-directory-func ()
  "Get lang server with project path, file path or file extension."
  (expand-file-name user-emacs-directory))

(defun lsp-bridge--get-buffer-content-func (buffer-name &optional no-org-babel)
  "Get buffer content for lsp. BUFFER-NAME is name eval from (buffer-name)."
  (when-let* ((buf (get-buffer buffer-name)))
    (if (and lsp-bridge-enable-org-babel
             (eq major-mode 'org-mode) (not no-org-babel))
        (and lsp-bridge-org-babel--info-cache
             (org-element-property :value lsp-bridge-org-babel--info-cache))
      (with-current-buffer buf
        (buffer-substring-no-properties (point-min) (point-max))))))

(defun lsp-bridge--get-current-line-func ()
  (buffer-substring-no-properties (line-beginning-position) (line-end-position)))

(defvar-local lsp-bridge-tramp-sync-var nil)

(defun lsp-bridge--get-ssh-password-func (user host port)
  (condition-case nil
      (let* ((auth-source-creation-prompts
              '((secret . "password for %u@%h: ")))
             (found (nth 0 (auth-source-search :max 1
                                               :host host
                                               :user user
                                               :port port
                                               :require '(:secret)
                                               :create t))))
        (when (and lsp-bridge-remote-save-password (plist-get found :save-function))
          (funcall (plist-get found :save-function)))
        (if found
            (auth-info-password found)
          nil))
    (quit (progn
            (message "Cancelled password input.")
            nil))))

(defun lsp-bridge-get-lang-server-by-extension (filename extension-list)
  "Get lang server for file extension."
  (when-let* ((file-extension (file-name-extension filename))
              (langserver-info (cl-find-if
                                (lambda (pair)
                                  (let ((extension (car pair)))
                                    (if (eq (type-of extension) 'string)
                                        (string-equal file-extension extension)
                                      (member file-extension extension))))
                                extension-list)))
    (cdr langserver-info)))

(defun lsp-bridge-get-multi-lang-server-by-extension (filename)
  "Get lang server for file extension."
  (lsp-bridge-get-lang-server-by-extension filename lsp-bridge-multi-lang-server-extension-list))

(defun lsp-bridge-get-single-lang-server-by-extension (filename)
  "Get lang server for file extension."
  (lsp-bridge-get-lang-server-by-extension filename lsp-bridge-single-lang-server-extension-list))

(defun lsp-bridge-lang-server-by-mode (target-mode mode-list)
  "Get lang server for file mode."
  (cl-find-if
   (lambda (pair)
     (let ((mode (car pair)))
       (if (symbolp mode)
           (eq target-mode mode)
         (member target-mode mode))))
   mode-list))

(defun lsp-bridge-get-symbol-string-value (info)
  (pcase (format "%s" (type-of info))
    ("string" info)
    ("symbol" (symbol-value info))
    ))

(defun lsp-bridge-get-mode-name-from-file-path (file-path)
  (cdr (assoc file-path
              auto-mode-alist
              'string-match-p)))

(defun lsp-brige-get-mode (filepath)
  (let ((buffer (lsp-bridge-get-match-buffer-by-filepath filepath)))
    (if buffer
        (with-current-buffer buffer
          major-mode)
      (lsp-bridge-get-mode-name-from-file-path filepath))))

(defun lsp-bridge-get-multi-lang-server-by-file-mode (filename)
  "Get lang server for file mode."
  (when-let* ((mode (lsp-brige-get-mode filename))
              (langserver-info (lsp-bridge-lang-server-by-mode mode lsp-bridge-multi-lang-server-mode-list)))
    (lsp-bridge-get-symbol-string-value (cdr langserver-info))))

(defun lsp-bridge-get-single-lang-server-by-file-mode (filename)
  "Get lang server for file mode."
  (let* ((mode (lsp-brige-get-mode filename))
         (langserver-info (lsp-bridge-lang-server-by-mode mode lsp-bridge-single-lang-server-mode-list)))
    (cond (langserver-info
           (lsp-bridge-get-symbol-string-value (cdr langserver-info)))
          ((eq mode 'org-mode)
           (cond
            (lsp-bridge-use-wenls-in-org-mode
             "wen")
            (lsp-bridge-use-ds-pinyin-in-org-mode
             "ds-pinyin")
            (lsp-bridge-enable-org-babel
             (lsp-bridge-org-babel-check-lsp-server)))))))

(defun lsp-bridge-has-lsp-server-p ()
  (cond ((and lsp-bridge-enable-org-babel (eq major-mode 'org-mode))
         (setq-local acm-is-elisp-mode-in-org nil)
         (lsp-bridge-org-babel-check-lsp-server))
        ;; `acm-backend-lsp-server-names' is set after LSP server start,
        ;; we don't need search below LSP rules if `acm-backend-lsp-server-names' is set
        ((and (boundp 'acm-backend-lsp-server-names)
              acm-backend-lsp-server-names)
         acm-backend-lsp-server-names)
        ;; Search LSP rules.
        (t
         (when-let* ((filename (or (ignore-errors (file-truename
                                                   (lsp-bridge-get-buffer-file-name-text)))
                                   (when (lsp-bridge-is-remote-file)
                                     lsp-bridge-remote-file-path))))
           (let* ((multi-lang-server-name (or (lsp-bridge-get-multi-lang-server-by-extension filename)
                                              (lsp-bridge-get-multi-lang-server-by-file-mode filename)))
                  (lang-server-by-name (or (lsp-bridge-get-single-lang-server-by-extension filename)
                                           (lsp-bridge-get-single-lang-server-by-file-mode filename))))
             (if multi-lang-server-name
                 multi-lang-server-name
               lang-server-by-name)
             )))))

(defun lsp-bridge-call-async (method &rest args)
  "Call Python EPC function METHOD and ARGS asynchronously."
  (lsp-bridge-deferred-chain
    (lsp-bridge-epc-call-deferred lsp-bridge-epc-process (read method) args)))

(defvar-local lsp-bridge-buffer-file-deleted nil)

(defun lsp-bridge-process-live-p ()
  (lsp-bridge-epc-live-p lsp-bridge-epc-process))

(defun lsp-bridge-call-file-api-p ()
  (and lsp-bridge-mode
       (lsp-bridge-has-lsp-server-p)
       (if (boundp 'acm-backend-lsp-server-command-exist)
           acm-backend-lsp-server-command-exist
         t)
       (lsp-bridge-process-live-p)))

(defun lsp-bridge-call-file-api (method &rest args)
  (if (lsp-bridge-is-remote-file)
      (lsp-bridge-remote-send-lsp-request method args)
    (if (and buffer-file-name (file-remote-p (buffer-file-name)))
        (message "[LSP-Bridge] remote file \"%s\" is updating info... skip call %s."
                 (buffer-file-name) method)
      (when (lsp-bridge-call-file-api-p)
        (if (and (boundp 'acm-backend-lsp-filepath)
                 (file-exists-p acm-backend-lsp-filepath))
            (if lsp-bridge-buffer-file-deleted
                ;; If buffer's file create again (such as switch branch back), we need save buffer first,
                ;; send the LSP request after the file is changed next time.
                (progn
                  (save-buffer)
                  (setq-local lsp-bridge-buffer-file-deleted nil)
                  (message "[LSP-Bridge] %s is back, will send the %s LSP request after the file is changed next time." acm-backend-lsp-filepath method))
              (when (and acm-backend-lsp-filepath
                         (not (string-equal acm-backend-lsp-filepath "")))
                (lsp-bridge-deferred-chain
                  (lsp-bridge-epc-call-deferred lsp-bridge-epc-process (read method) (append (list acm-backend-lsp-filepath) args)))))
          ;; We need send `closeFile' request to lsp server if we found buffer's file is not exist,
          ;; it is usually caused by switching branch or other tools to delete file.
          ;;
          ;; We won't send any lsp request until buffer's file create again.
          (unless lsp-bridge-buffer-file-deleted
            (lsp-bridge-close-buffer-file)
            (setq-local lsp-bridge-buffer-file-deleted t)
            (message "[LSP-Bridge] %s is not exist, stop send the %s LSP request until file create again." acm-backend-lsp-filepath method)))))))

(defvar lsp-bridge-log-buffer-window nil)

(defun lsp-bridge-restart-process ()
  "Stop and restart LSP-Bridge process."
  (interactive)
  ;; Record log buffer window before restart lsp-bridge process.
  (setq lsp-bridge-log-buffer-window
        (cl-dolist (buffer (buffer-list))
          (when (string-equal (buffer-name buffer) lsp-bridge-name)
            (cl-return (cons (get-buffer-window buffer) (selected-window)))
            )))

  ;; Hide diagnostics.
  (lsp-bridge-diagnostic-hide-overlays)

  ;; Restart lsp-bridge process.
  (lsp-bridge-kill-process)
  (lsp-bridge-start-process)

  ;; Try restore lsp-bridge log buffer after restart.
  (when lsp-bridge-log-buffer-window
    (save-excursion
      (when (window-live-p (car lsp-bridge-log-buffer-window))
        (select-window (car lsp-bridge-log-buffer-window))
        (switch-to-buffer lsp-bridge-name))
      (select-window (cdr lsp-bridge-log-buffer-window))))

  (message "[LSP-Bridge] Process restarted."))

(defun lsp-bridge-profile-dump ()
  (interactive)
  (lsp-bridge-call-async "profile_dump"))

(defun lsp-bridge-start-process ()
  "Start LSP-Bridge process if it isn't started."
  (if (lsp-bridge-process-live-p)
      (remove-hook 'post-command-hook #'lsp-bridge-start-process)
    ;; start epc server and set `lsp-bridge-server-port'
    (lsp-bridge--start-epc-server)
    (let* ((lsp-bridge-args (append
                             (list lsp-bridge-python-file)
                             (list (number-to-string lsp-bridge-server-port))
                             (when lsp-bridge-enable-profile
                               (list "profile"))
                             )))

      ;; Set process arguments.
      (if lsp-bridge-enable-debug
          (progn
            (setq lsp-bridge-internal-process-prog "gdb")
            (setq lsp-bridge-internal-process-args (append (list "-batch" "-ex" "run" "-ex" "bt" "--args" lsp-bridge-python-command) lsp-bridge-args)))
        (setq lsp-bridge-internal-process-prog lsp-bridge-python-command)
        (setq lsp-bridge-internal-process-args lsp-bridge-args))

      ;; Start python process.
      (let ((process-connection-type (not (lsp-bridge--called-from-wsl-on-windows-p))))
        (setq lsp-bridge-internal-process
              (apply 'start-process
                     lsp-bridge-name lsp-bridge-name
                     lsp-bridge-internal-process-prog lsp-bridge-internal-process-args)))
      (set-process-query-on-exit-flag lsp-bridge-internal-process nil))))

(defun lsp-bridge--called-from-wsl-on-windows-p ()
  "Check whether lsp-bridge is called by Emacs on WSL and is running on Windows."
  (and (eq system-type 'gnu/linux)
       (string-match-p ".exe" lsp-bridge-python-command)))

(defvar lsp-bridge-stop-process-hook nil)

(defun lsp-bridge-kill-process ()
  "Stop LSP-Bridge process and kill all LSP-Bridge buffers."
  (interactive)

  ;; Run stop process hooks.
  (run-hooks 'lsp-bridge-stop-process-hook)

  ;; Kill process after kill buffer, make application can save session data.
  (lsp-bridge--kill-python-process))

(add-hook 'kill-emacs-hook #'lsp-bridge-kill-process)

(defun lsp-bridge--kill-python-process ()
  "Kill LSP-Bridge background python process."
  (when (lsp-bridge-process-live-p)
    ;; Cleanup before exit LSP-Bridge server process.
    (lsp-bridge-call-async "cleanup")
    ;; Delete LSP-Bridge server process.
    (lsp-bridge-epc-stop-epc lsp-bridge-epc-process)
    ;; Kill *lsp-bridge* buffer.
    (when (get-buffer lsp-bridge-name)
      (kill-buffer lsp-bridge-name))
    (setq lsp-bridge-epc-process nil)
    (message "[LSP-Bridge] Process terminated.")))

(defun lsp-bridge--first-start (lsp-bridge-epc-port)
  "Call `lsp-bridge--open-internal' upon receiving `start_finish' signal from server."
  ;; Make EPC process.
  (setq lsp-bridge-epc-process (make-lsp-bridge-epc-manager
                                :server-process lsp-bridge-internal-process
                                :commands (cons lsp-bridge-internal-process-prog lsp-bridge-internal-process-args)
                                :title (mapconcat 'identity (cons lsp-bridge-internal-process-prog lsp-bridge-internal-process-args) " ")
                                :port lsp-bridge-epc-port
                                :connection (lsp-bridge-epc-connect "127.0.0.1" lsp-bridge-epc-port)
                                ))
  (lsp-bridge-epc-init-epc-layer lsp-bridge-epc-process)

  ;; Search words from opened files.
  (lsp-bridge-search-words-index-files)

  ;; Synchronize elisp symbol to Python side.
  (lsp-bridge-elisp-symbols-update))

(defvar-local lsp-bridge-last-cursor-position 0)
(defvar-local lsp-bridge-prohibit-completion nil)

(defvar-local lsp-bridge-cursor-before-command 0)
(defvar-local lsp-bridge-cursor-after-command 0)

(defvar-local lsp-bridge-inlay-hint-last-update-pos nil)

(defun lsp-bridge-monitor-pre-command ()
  (setq-local lsp-bridge-cursor-before-command (point))

  ;; Tab-and-go
  (when (and acm-preview-overlay
             (not (string-prefix-p "acm" (format "%s" this-command))))
    (acm-complete))

  (when acm-filter-overlay
    (let ((this-command-string (format "%s" this-command)))
      (cond ((member this-command-string '("self-insert-command" "org-self-insert-command"))
             (setq this-command 'acm-filter-insert-char)
             (setq last-command 'acm-filter-insert-char))
            ((member this-command-string '("delete-block-backward" "grammatical-edit-backward-delete"))
             (setq this-command 'acm-filter-delete-char)
             (setq last-command 'acm-filter-delete-char))
            ))))

(defun lsp-bridge-monitor-post-command ()
  (setq-local lsp-bridge-cursor-after-command (point))

  (let ((this-command-string (format "%s" this-command)))
    (when (and lsp-bridge-mode
               (member this-command-string '("self-insert-command" "org-self-insert-command" "lsp-bridge-popup-complete-menu")))
      (lsp-bridge-try-completion))

    (when (lsp-bridge-has-lsp-server-p)
      (unless (equal lsp-bridge-last-cursor-position
                     (setq-local lsp-bridge-last-cursor-position (point)))
        ;; Only show hover when cursor move.
        (when (and lsp-bridge-enable-hover-diagnostic
                   (not (member this-command-string
                                '("self-insert-command" "org-self-insert-command"
                                  "lsp-bridge-diagnostic-jump-next" "lsp-bridge-diagnostic-jump-prev"))))
          (lsp-bridge-diagnostic-maybe-display-error-at-point))

        ;; Only send `change_cursor' request when user change cursor, except cause by mouse wheel.
        (unless (eq last-command 'mwheel-scroll)
          (lsp-bridge-call-file-api "change_cursor" (lsp-bridge--position))
          (if (and lsp-bridge-symbols-enable-which-func
                   (featurep 'which-func) which-function-mode)
              (lsp-bridge-call-file-api "document_symbol" (lsp-bridge--position)))))

      ;; Hide hover tooltip.
      (unless (string-prefix-p "lsp-bridge-popup-documentation-scroll" this-command-string)
        (lsp-bridge-hide-doc-tooltip))

      ;; Hide diagnostic tooltip.
      (unless (member this-command-string '("lsp-bridge-diagnostic-jump-next"
                                            "lsp-bridge-diagnostic-jump-prev"))
        (lsp-bridge-diagnostic-hide-tooltip))

      ;; Hide signature tooltip.
      (lsp-bridge-hide-signature-tooltip)

      ;; Hide code action frame when Emacs got focus.
      (unless (string-prefix-p "lsp-bridge-code-action" this-command-string)
        (unless (member this-command-string '("handle-switch-frame"))
          (ignore-errors
            (lsp-bridge-code-action-popup-quit))))

      ;; Try send inlay hint if window scroll.
      (when lsp-bridge-enable-inlay-hint
        (let ((window-pos (window-end nil t)))
          (when (not (equal lsp-bridge-inlay-hint-last-update-pos window-pos))
            (lsp-bridge-try-send-inlay-hint-request)
            (setq-local lsp-bridge-inlay-hint-last-update-pos window-pos)))))))

(defun lsp-bridge-close-buffer-file ()
  (if (lsp-bridge-is-remote-file)
      (progn
        (lsp-bridge-remote-send-func-request "close_file" (list lsp-bridge-remote-file-path))
        (lsp-bridge-remote-send-func-request "search_file_words_close_file" (list lsp-bridge-remote-file-path)))

    (when (lsp-bridge-process-live-p)
      (when (and (lsp-bridge-has-lsp-server-p)
                 (boundp 'acm-backend-lsp-filepath))
        (lsp-bridge-call-async "close_file" acm-backend-lsp-filepath))

      (when buffer-file-name
        (lsp-bridge-call-async "search_file_words_close_file" (lsp-bridge-get-buffer-file-name-text))))))

(defun lsp-bridge-set-prefix-style (prefix-style)
  ;; Wen LSP server need `acm-get-input-prefix-bound' return ASCII keyword prefix,
  ;; other LSP server need use `bounds-of-thing-at-point' of symbol as keyword prefix.
  (setq-local acm-input-bound-style prefix-style))

(defun lsp-bridge-set-server-names (filename filehost server-names)
  (lsp-bridge--with-file-buffer filename filehost
                                (setq-local acm-backend-lsp-server-names server-names)))

(defun lsp-bridge-completion--record-items (filename
                                            filehost
                                            candidates
                                            position
                                            server-name
                                            completion-trigger-characters
                                            server-names)
  (lsp-bridge--with-file-buffer filename filehost
                                ;; Save completion items.
                                (setq-local acm-backend-lsp-cache-candidates nil)
                                (setq-local acm-backend-lsp-completion-position position)
                                (setq-local acm-backend-lsp-completion-trigger-characters completion-trigger-characters)
                                (setq-local acm-backend-lsp-server-names server-names)
                                (setq-local acm-backend-lsp-fetch-completion-item-ticker nil)

                                (let* ((lsp-items acm-backend-lsp-items)
                                       (completion-table (make-hash-table :test 'equal)))
                                  (dolist (item candidates)
                                    (plist-put item :annotation (capitalize (plist-get item :icon)))
                                    (puthash (plist-get item :key) item completion-table))
                                  (puthash server-name completion-table lsp-items)
                                  (setq-local acm-backend-lsp-items lsp-items))
                                (lsp-bridge-try-completion)))

(defun lsp-bridge-check-predicate (pred current-function)
  (if (functionp pred)
      (let ((result (funcall pred)))
        (when lsp-bridge-enable-log
          (unless result
            (with-current-buffer (get-buffer-create lsp-bridge-name)
              (save-excursion
                (goto-char (point-max))
                (insert (format "\n*** %s execute predicate '%s' failed with result: '%s'\n"
                                current-function pred result))))))
        result)
    t))

(defun lsp-bridge-try-completion ()
  (cond (lsp-bridge-prohibit-completion
         (setq-local lsp-bridge-prohibit-completion nil))
        (t
         ;; Don't popup completion menu when `lsp-bridge-last-change-position' (cursor before send completion request) is not equal current cursor position.
         (when (equal lsp-bridge-last-change-position
                      (list (current-buffer) (buffer-chars-modified-tick) (point)))
           ;; Try popup completion frame.
           (if (cl-every (lambda (pred)
                           (lsp-bridge-check-predicate pred "lsp-bridge-try-completion"))
                         lsp-bridge-completion-popup-predicates)
               (progn
                 (acm-template-candidate-init)
                 (acm-update)

                 ;; We need reset `lsp-bridge-manual-complete-flag' if completion menu popup by `lsp-bridge-popup-complete-menu'.
                 (when lsp-bridge-complete-manually
                   (setq-local lsp-bridge-manual-complete-flag nil)))
             (acm-hide)
             )))))

(defun lsp-bridge-record-last-change-position ()
  (setq lsp-bridge-last-change-position
        (list (current-buffer) (buffer-chars-modified-tick) (point))))

(defun lsp-bridge-popup-complete-menu ()
  (interactive)
  ;; Set `lsp-bridge-manual-complete-flag' to non-nil, make sure poup completion menu once.
  (setq-local lsp-bridge-manual-complete-flag t)

  ;; Record last change position make sure `lsp-bridge-try-completion' will popup completion menu.
  (lsp-bridge-record-last-change-position)

  ;; Sync src block content to lsp server make sure lsp-bridge can popup completion menu even user don't change code in src block.
  (when (and lsp-bridge-enable-org-babel (eq major-mode 'org-mode))
    (setq-local lsp-bridge-org-babel--update-file-before-change t)
    (lsp-bridge-org-babel-send-src-block-to-lsp-server))

  ;; We send `try_completion' request directly, because user input nothing before call command `lsp-bridge-popup-complete-menu'.
  (lsp-bridge-call-file-api "try_completion"
                            (lsp-bridge--position)
                            (acm-char-before)
                            (acm-get-input-prefix))

  ;; Complete other non-LSP backends.
  (lsp-bridge-complete-other-backends))

(defun lsp-bridge--not-match-stop-commands ()
  "Hide completion if `lsp-bridge-last-change-command' match commands in `lsp-bridge-completion-stop-commands'."
  (not (or (member lsp-bridge-last-change-command lsp-bridge-completion-stop-commands)
           (member (format "%s" last-command) lsp-bridge-completion-stop-commands))))

(defun lsp-bridge-string-interpolation-p (string-interpolation-open-chars-alist)
  "Check if the cursor position is subject to string interpolation"
  (when-let* ((search-char (cdr (assoc (buffer-local-value 'major-mode (current-buffer))
                                       string-interpolation-open-chars-alist)))
              (open-pos (save-excursion (search-backward-regexp search-char nil t))))
    (not (save-excursion (search-backward-regexp "\}" open-pos t)))))

(defun lsp-bridge--not-in-string ()
  "Hide completion if cursor in string area."
  (or
   ;; Allow completion in string.
   lsp-bridge-enable-completion-in-string
   ;; Allow sdcv completion in string area
   acm-enable-search-sdcv-words
   ;; For some languages, allow popup completion menu in string.
   (and (boundp 'acm-backend-lsp-filepath)
        acm-backend-lsp-filepath
        (member (file-name-extension acm-backend-lsp-filepath) lsp-bridge-completion-in-string-file-types))
   ;; Other language not allowed popup completion in string, it's annoy
   (not (acm-in-string-p))
   ;; Allow popup completion menu for string interpolation
   (lsp-bridge-string-interpolation-p lsp-bridge-string-interpolation-open-chars-alist)
   ;; Allow file path completion in string area
   (ignore-errors
     (and (lsp-bridge-elisp-get-filepath)
          (or (file-exists-p (file-name-directory (lsp-bridge-elisp-get-filepath)))
              ;; Allow string in lsp-bridge-remote file.
              (lsp-bridge-is-remote-file))))))

(defun lsp-bridge--not-execute-macro ()
  "Hide completion during executing macros."
  (not executing-kbd-macro))

(defun lsp-bridge--not-in-mark-macro ()
  "Hide completion markmacro enable."
  (not (and (featurep 'markmacro)
            markmacro-overlays)))

(defun lsp-bridge--not-delete-command ()
  "Hide completion menu if last command is delete command."
  (not lsp-bridge-last-change-is-delete-command-p))

(defun lsp-bridge--not-follow-complete ()
  "Hide completion if last command is `acm-complete'."
  (or
   (not (member (format "%s" last-command) '("acm-complete" "acm-complete-quick-access")))
   (member (format "%s" this-command) '("self-insert-command" "org-self-insert-command"))
   ))

(defun lsp-bridge--not-only-blank-before-cursor ()
  "Hide completion if only blank before cursor, except in roam bracket."
  (or (not
       (null
        (split-string (buffer-substring-no-properties
                       (max (1- (point)) (line-beginning-position))
                       (point)))))
      ;; Keep completion after space in Org roam bracket.
      (acm-in-roam-bracket-p)))

(defun lsp-bridge--not-match-hide-characters ()
  "Hide completion if char before cursor match `lsp-bridge-completion-hide-characters'."
  (let ((char (ignore-errors (char-to-string (char-before)))))
    (or (and lsp-bridge-completion-obey-trigger-characters-p
             (member char (if (boundp 'acm-backend-lsp-completion-trigger-characters)
                              (symbol-value 'acm-backend-lsp-completion-trigger-characters))))
        (not (member char lsp-bridge-completion-hide-characters)))))

(defun lsp-bridge--is-evil-state ()
  "If `evil' mode is enable, only show completion when evil is in insert mode."
  (or (not (featurep 'evil))
      (evil-insert-state-p)
      (evil-emacs-state-p)))

(defun lsp-bridge--is-meow-state ()
  "If `meow' mode is enable, only show completion when meow is in insert mode."
  (or (not (featurep 'meow))
      meow-insert-mode
      (minibufferp)))

(defun lsp-bridge--not-in-multiple-cursors ()
  "If `multiple-cursors' mode is enable, hide completion menu."
  (not (and (featurep 'multiple-cursors)
            multiple-cursors-mode)))

(defun lsp-brige--not-in-chatgpt-response ()
  "Don't popup completion menu if ChatGPT is responsing."
  (not (and (boundp 'mind-wave-is-response-p)
            mind-wave-is-response-p)))

(defvar-local lsp-bridge-manual-complete-flag nil)

(defun lsp-bridge--not-complete-manually ()
  "If `lsp-bridge-complete-manually' is non-nil, hide completion menu."
  (or
   ;; Don't hide completion menu if it has show up.
   (acm-frame-visible-p acm-menu-frame)

   ;; Show completion menu when `lsp-bridge-complete-manually' and `lsp-bridge-manual-complete-flag' are non-nil.
   ;; If `lsp-bridge-complete-manually' is nil, not check `lsp-bridge-manual-complete-flag'.
   (not lsp-bridge-complete-manually)
   lsp-bridge-manual-complete-flag
   ))

(defun lsp-bridge--not-in-org-table ()
  (not (and (boundp 'org-at-table-p)
            (org-at-table-p))))

(defun lsp-bridge--point-position (pos)
  "Get position of POS."
  (save-excursion
    (goto-char pos)
    (lsp-bridge--position)))

(defun lsp-bridge--calculate-column ()
  "Calculate character offset of cursor in current line."
  (/ (- (length (encode-coding-region (line-beginning-position)
                                      (min (point) (point-max)) 'utf-16 t))
        2)
     2))

(defun lsp-bridge--position ()
  "Get position of cursor."
  ;; we should use ABSOLUTE line number to be compatible with narrowed buffer
  (list :line (1- (line-number-at-pos nil t))
        :character (lsp-bridge--calculate-column)))

(defun lsp-bridge--position-in-org ()
  (list :line (1- (- (line-number-at-pos nil t)
                     (line-number-at-pos (plist-get (car (cdr (org-element-context))) :begin) t)))
        :character (lsp-bridge--calculate-column)))

(defvar-local lsp-bridge--before-change-begin-pos nil)
(defvar-local lsp-bridge--before-change-end-pos nil)
(defvar-local lsp-bridge--before-change-begin-point nil)
(defvar-local lsp-bridge--before-change-end-point nil)

(defun lsp-bridge-monitor-before-change (begin end)
  ;; Use `save-match-data' protect match data, avoid conflict with command call `search-regexp'.
  (save-match-data
    (when (lsp-bridge-has-lsp-server-p)
      ;; Send whole org src block to lsp server.
      (lsp-bridge-org-babel-send-src-block-to-lsp-server))

    ;; Set `lsp-bridge--before-change-begin-pos' and `lsp-bridge--before-change-end-pos'
    ;; if `lsp-bridge-has-lsp-server-p' or `lsp-bridge-is-remote-file'
    (when (or (lsp-bridge-has-lsp-server-p)
              (lsp-bridge-is-remote-file))
      (setq-local lsp-bridge--before-change-begin-point begin)
      (setq-local lsp-bridge--before-change-end-point end)

      (setq-local lsp-bridge--before-change-begin-pos (lsp-bridge--point-position begin))
      (setq-local lsp-bridge--before-change-end-pos (lsp-bridge--point-position end))
      )))

(defun lsp-bridge-monitor-post-self-insert ()
  ;; Make sure this function be called after `electric-pair-mode'
  ;; `smartparens-mode' or something similar if they are enabled.
  ;;
  ;; Because pairing parethness or quotes will call `after-change-functions'
  ;; multiple times. For example: (| represents the cursor)
  ;;
  ;;         dic|
  ;;
  ;; Press `[', then the following situation will be observed in
  ;; `lsp-bridge-monitor-after-change':
  ;;
  ;;         dic[|
  ;;         dic|
  ;;         dic[|
  ;;         dic[]|
  ;;
  ;; The last position of cursor is wrong, that makes a misjudgment in
  ;; `lsp-bridge-try-completion'.
  (lsp-bridge-record-last-change-position))

(defun lsp-bridge-monitor-after-change (begin end length)
  ;; Nothing change actual if `begin' and `end' equal `lsp-bridge--before-change-begin-point' and `lsp-bridge--before-change-end-point'
  ;; Then we should not send any request to search backend.
<<<<<<< HEAD
  (when lsp-bridge-epc-process
      (unless (and (equal begin lsp-bridge--before-change-begin-point)
               (equal end lsp-bridge--before-change-end-point))
        ;; Use `save-match-data' protect match data, avoid conflict with command call `search-regexp'.
        (save-match-data
          (unless lsp-bridge-revert-buffer-flag
            (let ((change-text (buffer-substring-no-properties begin end)))
              ;; Record last command to `lsp-bridge-last-change-command'.
              (setq lsp-bridge-last-change-command (format "%s" this-command))

              ;; Record last change position to avoid popup outdate completions.
              (lsp-bridge-record-last-change-position)

              ;; Set `lsp-bridge-last-change-is-delete-command-p'
              (setq lsp-bridge-last-change-is-delete-command-p (> length 0))

              ;; Sync change for org babel if we enable it
              (lsp-bridge-org-babel-monitor-after-change begin end length)

              ;; Send LSP requests.
              (when (or (lsp-bridge-call-file-api-p)
                        (lsp-bridge-is-remote-file))

                ;; Uncomment below code to debug `change_file' protocol.
                ;; (message (format "change_file: '%s' '%s' '%s' '%s' '%s' '%s'"
                ;;                  length
                ;;                  lsp-bridge--before-change-begin-pos
                ;;                  lsp-bridge--before-change-end-pos
                ;;                  (lsp-bridge--position)
                ;;                  change-text
                ;;                  (buffer-substring-no-properties (line-beginning-position) (point))
                ;;                  ))

                ;; Send change_file request to trigger LSP completion.
                (lsp-bridge-call-file-api "change_file"
                                          lsp-bridge--before-change-begin-pos
                                          lsp-bridge--before-change-end-pos
                                          length
                                          change-text
                                          (lsp-bridge--position)
                                          (acm-char-before)
                                          (buffer-name)
                                          (acm-get-input-prefix))

                ;; Send inlay hint request.
                (lsp-bridge-try-send-inlay-hint-request))

              ;; Complete other non-LSP backends.
              (lsp-bridge-complete-other-backends)

              ;; Update search words backend.
              (lsp-bridge-search-words-update
              lsp-bridge--before-change-begin-pos
              lsp-bridge--before-change-end-pos
              change-text)
              ))))))
=======
  (when (lsp-bridge-process-live-p)
    (unless (and (equal begin lsp-bridge--before-change-begin-point)
                (equal end lsp-bridge--before-change-end-point))
     ;; Use `save-match-data' protect match data, avoid conflict with command call `search-regexp'.
     (save-match-data
       (unless lsp-bridge-revert-buffer-flag
         (let ((change-text (buffer-substring-no-properties begin end)))
           ;; Record last command to `lsp-bridge-last-change-command'.
           (setq lsp-bridge-last-change-command (format "%s" this-command))

           ;; Record last change position to avoid popup outdate completions.
           (lsp-bridge-record-last-change-position)

           ;; Set `lsp-bridge-last-change-is-delete-command-p'
           (setq lsp-bridge-last-change-is-delete-command-p (> length 0))

           ;; Sync change for org babel if we enable it
           (lsp-bridge-org-babel-monitor-after-change begin end length)

           ;; Send LSP requests.
           (when (or (lsp-bridge-call-file-api-p)
                     (lsp-bridge-is-remote-file))

             ;; Uncomment below code to debug `change_file' protocol.
             ;; (message (format "change_file: '%s' '%s' '%s' '%s' '%s' '%s'"
             ;;                  length
             ;;                  lsp-bridge--before-change-begin-pos
             ;;                  lsp-bridge--before-change-end-pos
             ;;                  (lsp-bridge--position)
             ;;                  change-text
             ;;                  (buffer-substring-no-properties (line-beginning-position) (point))
             ;;                  ))

             ;; Send change_file request to trigger LSP completion.
             (lsp-bridge-call-file-api "change_file"
                                       lsp-bridge--before-change-begin-pos
                                       lsp-bridge--before-change-end-pos
                                       length
                                       change-text
                                       (lsp-bridge--position)
                                       (acm-char-before)
                                       (buffer-name)
                                       (acm-get-input-prefix))

             ;; Send inlay hint request.
             (lsp-bridge-try-send-inlay-hint-request))

           ;; Complete other non-LSP backends.
           (lsp-bridge-complete-other-backends)

           ;; Update search words backend.
           (lsp-bridge-search-words-update
            lsp-bridge--before-change-begin-pos
            lsp-bridge--before-change-end-pos
            change-text)
           ))))))
>>>>>>> 658f08ee

(defun lsp-bridge-try-send-inlay-hint-request ()
  (when lsp-bridge-enable-inlay-hint
    (lsp-bridge-inlay-hint)))

(defun lsp-bridge-complete-other-backends ()
  (let* ((this-command-string (format "%s" this-command))
         (current-word (thing-at-point 'word t))
         (current-symbol (thing-at-point 'symbol t)))
    ;; TabNine search.
    (when (and acm-enable-tabnine
               (lsp-bridge-process-live-p))
      (lsp-bridge-tabnine-complete))

    ;; Copilot search.
    (when (and acm-enable-copilot
               (lsp-bridge-process-live-p)
               ;; Copilot backend not support remote file now, disable it temporary.
               (not (lsp-bridge-is-remote-file))
               ;; Don't enable copilot on Markdown mode, Org mode, ielm and minibuffer, very disruptive to writing.
               (not (or (derived-mode-p 'markdown-mode)
                        (eq major-mode 'org-mode)
                        (derived-mode-p 'inferior-emacs-lisp-mode)
                        (minibufferp))))
      (lsp-bridge-copilot-complete))

    ;; Codeium search.
    (when (and acm-enable-codeium
               (lsp-bridge-process-live-p)
               ;; Codeium backend not support remote file now, disable it temporary.
               (or (not (lsp-bridge-is-remote-file)) lsp-bridge-use-local-codeium)
               ;; Don't enable codeium on Markdown mode, Org mode, ielm and minibuffer, very disruptive to writing.
               (not (or (derived-mode-p 'markdown-mode)
                        (eq major-mode 'org-mode)
                        (derived-mode-p 'inferior-emacs-lisp-mode)
                        (minibufferp))))
      (lsp-bridge-codeium-complete))

    ;; emacs jupyter
    (when (and acm-enable-jupyter
               (lsp-bridge-process-live-p)
               (and lsp-bridge-enable-org-babel
                    (eq major-mode 'org-mode)
                    (not (lsp-bridge-is-org-temp-buffer-p)))
               (org-in-src-block-p 'inside)
               (string-prefix-p "jupyter" (plist-get (car (cdr (org-element-context))) :language)))
      (acm-backend-jupyter-record current-symbol))

    (when (and acm-enable-ctags
               (lsp-bridge-process-live-p))
      (unless (or (string-equal current-word "") (null current-word))
        (if (lsp-bridge-is-remote-file)
            ;; remote file buffer do not associate with an actual file on the disk
            ;; the buffer is created by lsp-bridge-opne-remote-file--response
            ;; hence (buffer-file-name) will return nil
            ;; should use buffer local variable lsp-bridge-remote-file-path
            (with-current-buffer (buffer-name)
              (lsp-bridge-remote-send-func-request "ctags_complete"
                                                   (list
                                                    current-word
                                                    (tramp-file-local-name lsp-bridge-remote-file-path)
                                                    acm-backend-ctags-max-candidates
                                                    (1- (point)))))
          (lsp-bridge-call-async "ctags_complete" current-word (buffer-file-name) acm-backend-ctags-max-candidates (1- (point))))))

    ;; Search sdcv dictionary.
    (when acm-enable-search-sdcv-words
      ;; Search words if current prefix is not empty.
      (unless (or (string-equal current-word "") (null current-word))
        (lsp-bridge-call-async "search_sdcv_words_search" current-word)))

    ;; Search elisp symbol.
    (lsp-bridge-elisp-symbols-search current-symbol)

    ;; Send change file to search-words backend.
    (unless lsp-bridge-prohibit-completion
      (when (or buffer-file-name
                (lsp-bridge-is-remote-file))
        (let ((current-word (acm-backend-search-file-words-get-point-string)))
          ;; Search words if current prefix is not empty.
          (unless (or (string-equal current-word "") (null current-word))
            (if (lsp-bridge-is-remote-file)
                (lsp-bridge-remote-send-func-request "search_file_words_search" (list current-word))
              (lsp-bridge-call-async "search_file_words_search" current-word))))))

    ;; Send path search request when detect path string.
    (if (acm-in-string-p)
        (when-let* ((filename (lsp-bridge-elisp-get-filepath))
                    (dirname (ignore-errors (expand-file-name (file-name-directory filename)))))
          (if (lsp-bridge-is-remote-file)
              (let ((path (if (tramp-tramp-file-p dirname)
                              (tramp-file-name-localname (tramp-dissect-file-name dirname))
                            dirname)))
                (lsp-bridge-remote-send-func-request "search_paths_search"
                                                     (list path (file-name-base filename))))

            (when (file-exists-p dirname)
              (lsp-bridge-call-async "search_paths_search"
                                     dirname
                                     (file-name-base filename)
                                     ))))
      ;; We need cleanup `acm-backend-path-items' when cursor not in string.
      ;; Otherwise, other completion backend won't show up.
      (setq-local acm-backend-path-items nil))))

(defun lsp-bridge-elisp-get-filepath ()
  " Supports obtaining paths with spaces "
  (let* ((file-end (point))
         (filepath (save-excursion
                     (catch 'break
                       (let* ((file-path "")
                              (file-beg 0))
                         (while (acm-in-string-p)
                           (setq file-beg (car (bounds-of-thing-at-point 'filename)))
                           (if file-beg
                               (progn
                                 (setq file-path (buffer-substring file-beg file-end))
                                 (if (and (file-name-directory file-path) (file-exists-p (file-name-directory file-path)))
                                     (progn
                                       (throw 'break file-path))
                                   (goto-char (1- file-beg))))
                             (throw 'break nil))))))))
    filepath))

(defun lsp-bridge-elisp-symbols-update ()
  "We need synchronize elisp symbols to Python side when idle."
  (when (lsp-bridge-process-live-p)
    (let* ((symbols (acm-backend-elisp-get-symbols))
           (symbols-size (length symbols)))
      ;; Only synchronize when new symbol created.
      (unless (equal acm-backend-elisp-symbols-update-size symbols-size)
        (lsp-bridge-call-async "search_list_update"
                               "elisp"
                               symbols
                               acm-backend-elisp-search-max-number)
        (setq acm-backend-elisp-symbols-update-size symbols-size)))))

(defun lsp-bridge-elisp-symbols-search (current-symbol)
  (when (and (acm-is-elisp-mode-p)
             (not (acm-in-comment-p)))
    ;; Search words if current prefix is not empty.
    (unless (or (string-equal current-symbol "") (null current-symbol))
      (lsp-bridge-call-async "search_list_search" "elisp" current-symbol))))

(defun lsp-bridge-search-words-index-files ()
  "Index files when lsp-bridge python process finish."
  (if (lsp-bridge-is-remote-file)
      (let* ((host lsp-bridge-remote-file-host)
             (buffers (cl-remove-if-not (lambda (buf)
                                          (with-current-buffer buf
                                            (and (lsp-bridge-is-remote-file)
                                                 (string-equal lsp-bridge-remote-file-host host))))
                                        (buffer-list)))
             (files (mapcar (lambda (buf)
                              (with-current-buffer buf
                                lsp-bridge-remote-file-path))
                            buffers)))
        (lsp-bridge-remote-send-func-request "search_file_words_index_files" (list files)))
    (let ((files (cl-remove-if (lambda (elt)
                                 (or (null elt)
                                     (file-remote-p elt)
                                     (member (file-name-extension elt)
                                             lsp-bridge-search-words-prohibit-file-extensions)))
                               (mapcar (lambda (b) (lsp-bridge-buffer-file-name (buffer-file-name b))) (buffer-list)))))
      (lsp-bridge-call-async "search_file_words_index_files" files))))

(defun lsp-bridge-search-words-update (begin-pos end-pos change-text)
  (if (lsp-bridge-is-remote-file)
      (progn
        (lsp-bridge-remote-send-func-request "search_file_words_load_file" (list lsp-bridge-remote-file-path t)))
    (when (lsp-bridge-process-live-p)
      (lsp-bridge-call-async "search_file_words_change_buffer"
                             (substring-no-properties (buffer-name))
                             begin-pos
                             end-pos
                             change-text
                             ))))

(defun lsp-bridge-completion-ui-visible-p ()
  (acm-frame-visible-p acm-menu-frame))

(defun lsp-bridge-monitor-after-save ()
  (lsp-bridge-call-file-api "save_file" (buffer-name)))

(defcustom lsp-bridge-find-def-fallback-function nil
  "Fallback for find definition failure."
  :type 'function
  :group 'lsp-bridge)

(defcustom lsp-bridge-find-ref-fallback-function nil
  "Fallback for find referecences failure."
  :type 'function
  :group 'lsp-bridge)

(defcustom lsp-bridge-find-def-select-in-open-windows nil
  "If this option is turned on, when searching for function definitions,
already open windows will be selected instead of switching buffers.

Off by default."
  :type 'boolean
  :group 'lsp-bridge)

(defvar-local lsp-bridge-jump-to-def-in-other-window nil)

(defun lsp-bridge-find-def ()
  (interactive)
  (cond
   ((acm-is-elisp-mode-p)
    (lsp-bridge--record-mark-ring)
    (acm-backend-elisp-find-def)
    (lsp-bridge--set-mark-ring-in-new-buffer))
   (t
    (setq-local lsp-bridge-jump-to-def-in-other-window nil)
    (lsp-bridge-call-file-api "find_define" (lsp-bridge--position)))))

(defun lsp-bridge-find-def-other-window ()
  (interactive)
  (cond
   ((acm-is-elisp-mode-p)
    (lsp-bridge--record-mark-ring)
    (acm-backend-elisp-find-def)
    (lsp-bridge--set-mark-ring-in-new-buffer))
   (t
    (setq-local lsp-bridge-jump-to-def-in-other-window t)
    (lsp-bridge-call-file-api "find_define" (lsp-bridge--position)))))

(defun lsp-bridge-find-def-return ()
  "Pop off lsp-bridge-mark-ring and jump to the top location."
  (interactive)
  ;; Pop entries that refer to non-existent buffers.
  (while (and lsp-bridge-mark-ring (not (marker-buffer (car lsp-bridge-mark-ring))))
    (setq-local lsp-bridge-mark-ring (cdr lsp-bridge-mark-ring)))
  (or lsp-bridge-mark-ring
      (error "[LSP-Bridge] No lsp-bridge mark set"))
  (let* ((this-buffer (current-buffer))
         (marker (pop lsp-bridge-mark-ring))
         (buffer (marker-buffer marker))
         (position (marker-position marker)))
    (set-buffer buffer)
    (or (and (>= position (point-min))
             (<= position (point-max)))
        (if widen-automatically
            (widen)
          (error "[LSP-Bridge] mark position is outside accessible part of buffer %s"
                 (buffer-name buffer))))
    (goto-char position)
    (unless (equal buffer this-buffer)
      (switch-to-buffer buffer))
    (recenter)
    ))

(defun lsp-bridge-find-type-def ()
  (interactive)
  (setq-local lsp-bridge-jump-to-def-in-other-window nil)
  (lsp-bridge-call-file-api "find_type_define" (lsp-bridge--position)))

(defun lsp-bridge-find-type-def-other-window ()
  (interactive)
  (setq-local lsp-bridge-jump-to-def-in-other-window t)
  (lsp-bridge-call-file-api "find_type_define" (lsp-bridge--position)))

(defun lsp-bridge-find-impl ()
  (interactive)
  (setq-local lsp-bridge-jump-to-def-in-other-window nil)
  (lsp-bridge-call-file-api "find_implementation" (lsp-bridge--position)))

(defun lsp-bridge-find-impl-other-window ()
  (interactive)
  (setq-local lsp-bridge-jump-to-def-in-other-window t)
  (lsp-bridge-call-file-api "find_implementation" (lsp-bridge--position)))

(defun lsp-bridge-find-references ()
  (interactive)
  (lsp-bridge-call-file-api "find_references" (lsp-bridge--position)))

(defun lsp-bridge-find-def-fallback (position)
  (if (not (= (length lsp-bridge-peek-ace-list) 0))
      (progn
	    (if (nth 0 lsp-bridge-peek-ace-list)
	        (kill-buffer (nth 0 lsp-bridge-peek-ace-list)))
	    (switch-to-buffer (nth 2 lsp-bridge-peek-ace-list))
	    (goto-char (nth 1 lsp-bridge-peek-ace-list))))
  (message "[LSP-Bridge] No definition found.")
  (if (functionp lsp-bridge-find-def-fallback-function)
      (funcall lsp-bridge-find-def-fallback-function position)))

(defun lsp-bridge-find-ref-fallback (position)
  (message "[LSP-Bridge] No references found.")
  (if (functionp lsp-bridge-find-ref-fallback-function)
      (funcall lsp-bridge-find-ref-fallback-function position)))

(defun lsp-bridge-references--popup (references-content references-counter position)
  (if (> references-counter 0)
      (progn
        (lsp-bridge-ref-popup references-content references-counter)
        (message "[LSP-Bridge] Found %s references" references-counter))
    (lsp-bridge-find-ref-fallback position)))

(defun lsp-bridge-rename ()
  (interactive)
  (lsp-bridge-call-file-api "prepare_rename" (lsp-bridge--position))
  (let ((new-name (substring-no-properties (read-string "Rename to: " (thing-at-point 'symbol 'no-properties)))))
    (lsp-bridge-call-file-api "rename" (lsp-bridge--position) new-name)))

(defun lsp-bridge-flash-region (start-pos end-pos)
  (require 'pulse)
  (let ((pulse-iterations 1)
        (pulse-delay lsp-bridge-flash-region-delay))
    (pulse-momentary-highlight-region start-pos end-pos 'lsp-bridge-font-lock-flash)))

(defun lsp-bridge-flash-line ()
  (lsp-bridge-flash-region
   (save-excursion
     (vertical-motion 0) (point))
   (save-excursion
     (vertical-motion 1) (point))))

(defun lsp-bridge-rename--highlight (filename filehost bound-start bound-end)
  (lsp-bridge--with-file-buffer filename filehost
                                (lsp-bridge-flash-region
                                 (acm-backend-lsp-position-to-point bound-start)
                                 (acm-backend-lsp-position-to-point bound-end))))

(defun lsp-bridge-show-documentation ()
  (interactive)
  (lsp-bridge-call-file-api "hover" (lsp-bridge--position) "buffer"))

(defun lsp-bridge-popup-documentation ()
  (interactive)
  (lsp-bridge-call-file-api "hover" (lsp-bridge--position) "popup"))

(defun lsp-bridge-signature-help-fetch ()
  (interactive)
  (when (lsp-bridge-has-lsp-server-p)
    (unless (equal lsp-bridge-cursor-before-command lsp-bridge-cursor-after-command)
      (lsp-bridge-call-file-api "signature_help"
                                (if (and lsp-bridge-enable-org-babel (eq major-mode 'org-mode))
                                    (lsp-bridge--position-in-org)
                                  (lsp-bridge--position))
                                ))))

(defun lsp-bridge-pick-file-path (filename)
  ;; Remove `file://' and `:file://' prefix.
  (cond ((string-prefix-p "file://" filename)
         (setq filename (string-remove-prefix "file://" filename)))
        ((string-prefix-p ":file://" filename)
         (setq filename (string-remove-prefix ":file://" filename))))

  ;; Convert `%XX' sequences to `:'
  (setq filename (url-unhex-string filename))

  ;; Remove / before drive letter on Windows
  (when (string-match "^/[A-Za-z]:" filename)
    (setq filename (substring filename 1)))

  filename)

(defun lsp-bridge-file-apply-edits (filename edits &optional temp-buffer)
  (if temp-buffer
      ;; Apply edits to temp buffer.
      (with-current-buffer temp-buffer
        (acm-backend-lsp-apply-text-edits edits))

    ;; Pick filename from LSP return file string.
    (setq filename (lsp-bridge-pick-file-path filename))

    (find-file-noselect filename)
    (save-excursion
      (find-file filename)
      (acm-backend-lsp-apply-text-edits edits)))

  (setq-local lsp-bridge-prohibit-completion t))

(defun lsp-bridge--record-mark-ring ()
  "For implement jump and return back, we need call `lsp-bridge--record-mark-ring' in old buffer before jump.

Then we need call `lsp-bridge--set-mark-ring-in-new-buffer' in new buffer after jump.

`lsp-bridge--record-mark-ring' and `lsp-bridge--set-mark-ring-in-new-buffer' functions must be used in pairs."
  ;; Record postion.
  (let ((marker (set-marker (mark-marker) (point) (current-buffer))))
    (setq lsp-bridge-position-before-jump (copy-marker marker)))
  (setq mark-ring lsp-bridge-mark-ring))

(defun lsp-bridge--set-mark-ring-in-new-buffer ()
  (setq-local lsp-bridge-mark-ring (append (list lsp-bridge-position-before-jump) mark-ring)))

(defun lsp-bridge-define--jump (filename filehost position)
  (let (lsp-bridge-position-before-jump)
    (lsp-bridge--record-mark-ring)

    (if (and (not (string= filehost ""))
             (not lsp-bridge-enable-with-tramp))
        (lsp-bridge-call-async "open_remote_file" (format "%s:%s" filehost filename) position)
      ;; filehost is not empty or lsp-bridge-enable-with-tramp is t
      (when (string= filehost "127.0.0.1")
        (setq filehost lsp-bridge-remote-file-host))

      (let ((match-window (lsp-bridge--with-file-buffer filename filehost (get-buffer-window))))
        ;; select the window to display definition
        (if match-window
            ;; if match-window is found, avoid using find-file to open the file twice
            (progn
              (cond
               (lsp-bridge-find-def-select-in-open-windows (select-window match-window))
               (lsp-bridge-jump-to-def-in-other-window (select-window match-window))
               (t (switch-to-buffer (window-buffer match-window)))))
          ;; match-window not found, we need to open the file
          (let* ((tramp-file-name (concat (cdr (assoc filehost lsp-bridge-tramp-alias-alist)) filename)))
            (if lsp-bridge-jump-to-def-in-other-window
                (find-file-other-window tramp-file-name)
              (find-file tramp-file-name))))

          ;; Init jump history in new buffer.
          (lsp-bridge--set-mark-ring-in-new-buffer)

          (lsp-bridge-define--jump-flash position)))))

(defun lsp-bridge-define--jump-flash (position)
  ;; We need call `display' before `goto-char',
  ;; otherwise Emacs won't jump to target line if file has opened.
  (redisplay)

  ;; Jump to define postion.
  (goto-char (acm-backend-lsp-position-to-point position))
  (recenter)

  ;; Flash define line.
  (lsp-bridge-flash-line))

(defun lsp-bridge-switch-to-documentation-buffer (norecord)
  (interactive)
  (switch-to-buffer-other-window
   (get-buffer-create lsp-bridge-buffer-documentation-buffer) norecord))

(defun lsp-bridge-show-documentation--callback (value)
  (let ((buffer (get-buffer-create lsp-bridge-buffer-documentation-buffer)))
    (with-current-buffer buffer
      (read-only-mode -1)
      (erase-buffer)
      (insert value)
      (setq-local truncate-lines nil)
      (acm-markdown-render-content t)
      (read-only-mode 1))
    (display-buffer buffer 'display-buffer-reuse-window)))

(defvar lsp-bridge-popup-documentation-frame nil)

(defun lsp-bridge-popup-documentation-scroll-up (&optional arg)
  (interactive)
  (when (frame-live-p lsp-bridge-popup-documentation-frame)
    (with-selected-frame lsp-bridge-popup-documentation-frame
      (apply #'scroll-up-command arg))))

(defun lsp-bridge-popup-documentation-scroll-down (&optional arg)
  (interactive)
  (when (frame-live-p lsp-bridge-popup-documentation-frame)
    (with-selected-frame lsp-bridge-popup-documentation-frame
      (apply #'scroll-down-command arg))))

(defun lsp-bridge-popup-documentation--callback (value)
  (let ((emacs-frame (or acm-frame--emacs-frame (selected-frame))))
    (with-current-buffer (get-buffer-create lsp-bridge-popup-documentation-buffer)
      (read-only-mode -1)
      (erase-buffer)
      (insert value)
      (setq-local truncate-lines nil)
      (acm-markdown-render-content))

    (acm-frame-new lsp-bridge-popup-documentation-frame
                   lsp-bridge-popup-documentation-buffer
                   "lsp bridge popup documentation frame"
                   (/ (frame-width emacs-frame) 2)
                   (/ (frame-height emacs-frame) 2)
                   )))

(defun lsp-bridge-hide-doc-tooltip ()
  (acm-frame-hide-frame lsp-bridge-popup-documentation-frame))

(defcustom lsp-bridge-signature-show-function 'message
  "Function to render signature help. Set to `lsp-bridge-signature-show-with-frame' to use the popup frame."
  :type 'function
  :group 'lsp-bridge)

(defcustom lsp-bridge-signature-show-with-frame-position "bottom-right"
  "The popup position of signature frame.

Default is `bottom-right', you can choose other value: `top-left', `top-right', `bottom-left', 'point'."
  :type 'string
  :group 'lsp-bridge)

(defcustom lsp-bridge-signature-buffer " *lsp-bridge-signature*"
  "Buffer for display signature information."
  :type 'string
  :group 'lsp-bridge)

(defvar lsp-bridge-signature-frame nil)

(defun lsp-bridge-hide-signature-tooltip ()
  (acm-frame-hide-frame lsp-bridge-signature-frame))

(defun lsp-bridge-signature-show-with-frame (str)
  "Use popup frame to show the STR signatureHelp string."
  (if (not (string-empty-p str))
      (progn
        (with-current-buffer (get-buffer-create lsp-bridge-signature-buffer)
          (erase-buffer)
          (insert str)
          (visual-line-mode 1)
          (current-buffer))

        (acm-frame-new lsp-bridge-signature-frame
                       lsp-bridge-signature-buffer
                       "lsp bridge signature frame"
                       nil
                       nil
                       lsp-bridge-signature-show-with-frame-position
                       ))
    (lsp-bridge-hide-signature-tooltip)))

(defun lsp-bridge-signature-help--update (help-infos help-index)
  (let ((index 0)
        (help ""))
    (dolist (help-info help-infos)
      (setq help (concat help
                         (propertize help-info 'face (if (equal index help-index) 'font-lock-function-name-face 'default))
                         (if (equal index (1- (length help-infos))) "" ", ")))
      (setq index (1+ index)))

    (unless (string-equal help "")
      (let ((message-log-max nil))
        (funcall lsp-bridge-signature-show-function help)))))

(defvar lsp-bridge--last-buffer nil)

(defun lsp-bridge-monitor-window-buffer-change ()
  ;; Hide completion, diagnostic and signature frame when buffer or window changed.
  (unless (eq (current-buffer)
              lsp-bridge--last-buffer)
    (lsp-bridge-hide-doc-tooltip)
    (lsp-bridge-diagnostic-hide-tooltip)
    (lsp-bridge-hide-signature-tooltip))

  (unless (or (minibufferp)
              (string-equal (buffer-name) "*Messages*"))
    (setq lsp-bridge--last-buffer (current-buffer))))

(add-hook 'post-command-hook 'lsp-bridge-monitor-window-buffer-change)

(defun lsp-bridge-enable-in-minibuffer ()
  (when (and lsp-bridge-enable-completion-in-minibuffer
             (where-is-internal #'completion-at-point (list (current-local-map))))
    (lsp-bridge-mode 1)
    ))

(add-hook 'minibuffer-setup-hook #'lsp-bridge-enable-in-minibuffer)

(defconst lsp-bridge--internal-hooks
  '((before-change-functions lsp-bridge-monitor-before-change nil t)
    (after-change-functions lsp-bridge-monitor-after-change nil t)
    (pre-command-hook lsp-bridge-monitor-pre-command nil t)
    (post-command-hook lsp-bridge-monitor-post-command nil t)
    (after-save-hook lsp-bridge-monitor-after-save nil t)
    (kill-buffer-hook lsp-bridge-close-buffer-file nil t)
    (before-revert-hook lsp-bridge-close-buffer-file nil t)
    (post-self-insert-hook lsp-bridge-monitor-post-self-insert 90 t)
    ))

(defvar lsp-bridge-mode-map (make-sparse-keymap))

(defvar lsp-bridge-signature-help-timer nil)

(defvar lsp-bridge-search-words-timer nil)

(defvar lsp-bridge-auto-format-code-timer nil)

(defcustom lsp-bridge-mode-lighter " LSPB"
  "Mode line lighter for LSP Bridge Mode."
  :type 'string
  :group 'lsp-bridge)

;;;###autoload
(define-minor-mode lsp-bridge-mode
  "LSP Bridge mode."
  :keymap lsp-bridge-mode-map
  :lighter lsp-bridge-mode-lighter
  :init-value nil
  (if lsp-bridge-mode
      (lsp-bridge--enable)
    (lsp-bridge--disable)))

(defun lsp-bridge--enable ()
  "Enable LSP Bridge mode."

  (add-hook 'post-command-hook #'lsp-bridge-start-process)

  (when lsp-bridge-disable-electric-indent
    ;; NOTE:
    ;; Don't enable `electric-indent-mode' in lsp-bridge, `electric-indent-post-self-insert-function'
    ;;
    ;; It will try adjust line indentation *AFTER* user insert character,
    ;; this additional indent action send excessive `change_file' request to lsp server.
    ;; LSP server will confused those indent action and return wrong completion candidates.
    ;;
    ;; Example, when you enable `electric-indent-mode', when you type `std::', you will got wrong completion candidates from LSP server.
    (electric-indent-local-mode -1))

  ;; Don't enable lsp-bridge when current buffer is acm buffer.
  (unless (or (equal (buffer-name (current-buffer)) acm-buffer)
              (equal (buffer-name (current-buffer)) acm-doc-buffer))
    ;; Disable backup file.
    ;; Please use my another plugin `https://github.com/manateelazycat/auto-save' and use git for file version management.
    (when lsp-bridge-disable-backup
      (setq make-backup-files nil)
      (setq auto-save-default nil)
      (setq create-lockfiles nil))

    ;; Add `lsp-bridge-symbols--current-defun' to `whic-func-functions'.
    (if (and lsp-bridge-symbols-enable-which-func
             (featurep 'which-func) which-function-mode)
        (setq-local which-func-functions
                    (add-to-list 'which-func-functions #'lsp-bridge-symbols--current-defun)))

    (setq-local lsp-bridge-revert-buffer-flag nil)

    (acm-run-idle-func acm-backend-elisp-symbols-update-timer lsp-bridge-elisp-symbols-update-idle 'lsp-bridge-elisp-symbols-update)

    (when (or (lsp-bridge-has-lsp-server-p)
              ;; Init acm backend for org babel, and need elimination org temp buffer.
              (and lsp-bridge-enable-org-babel
                   (eq major-mode 'org-mode)
                   (not (lsp-bridge-is-org-temp-buffer-p))))
      ;; When user open buffer by `ido-find-file', lsp-bridge will throw `FileNotFoundError' error.
      ;; So we need save buffer to disk before enable `lsp-bridge-mode'.
      (when (not (lsp-bridge-is-remote-file))
        (when (and (buffer-file-name)
                   (not (file-exists-p (buffer-file-name))))
          (save-buffer)))

      (setq-local acm-backend-lsp-server-command-exist t)
      (setq-local acm-backend-lsp-cache-candidates nil)
      (setq-local acm-backend-lsp-completion-position nil)
      (setq-local acm-backend-lsp-completion-trigger-characters nil)
      (setq-local acm-backend-lsp-server-names nil)
      (setq-local acm-backend-lsp-filepath (lsp-bridge-get-buffer-truename))
      (setq-local acm-backend-lsp-items (make-hash-table :test 'equal))

      (when lsp-bridge-enable-signature-help
        (acm-run-idle-func lsp-bridge-signature-help-timer lsp-bridge-signature-help-fetch-idle 'lsp-bridge-signature-help-fetch))
      (when lsp-bridge-enable-auto-format-code
        (acm-run-idle-func lsp-bridge-auto-format-code-timer lsp-bridge-auto-format-code-idle 'lsp-bridge-auto-format-code)))

    (dolist (hook lsp-bridge--internal-hooks)
      (apply #'add-hook hook))

    (advice-add #'acm-hide :after #'lsp-bridge--completion-hide-advisor)))

(defun lsp-bridge-is-org-temp-buffer-p ()
  (or (string-match "\*org-src-fontification:" (buffer-name))
      (string-match "\*Org Src" (buffer-name))
      (string-match ".org-src-babel" (buffer-name))
      (equal "*Capture*" (buffer-name))))

(defun lsp-bridge--disable ()
  "Disable LSP Bridge mode."
  ;; Remove hooks.
  (dolist (hook lsp-bridge--internal-hooks)
    (remove-hook (nth 0 hook) (nth 1 hook) (nth 3 hook)))

  ;; Cancel idle timer.
  (acm-cancel-timer lsp-bridge-signature-help-timer)
  (acm-cancel-timer lsp-bridge-search-words-timer)
  (acm-cancel-timer lsp-bridge-auto-format-code-timer)
  (acm-cancel-timer acm-backend-elisp-symbols-update-timer)

  ;; Reset `acm-backend-elisp-symbols-update-size' to zero.
  (setq acm-backend-elisp-symbols-update-size 0)

  ;; Remove hide advice.
  (advice-remove #'acm-hide #'lsp-bridge--completion-hide-advisor))

(defun lsp-bridge--turn-off-lsp-feature (filename filehost)
  (lsp-bridge--with-file-buffer filename filehost
                                (setq-local acm-backend-lsp-server-command-exist nil)
                                ))

(defcustom lsp-bridge-workspace-symbol-kind-to-face
  [("    " . nil)                          ; Unknown - 0
   ("File" . font-lock-builtin-face)       ; File - 1
   ("Modu" . font-lock-keyword-face)       ; Module - 2
   ("Nmsp" . font-lock-keyword-face)       ; Namespace - 3
   ("Pack" . font-lock-keyword-face)       ; Package - 4
   ("Clss" . font-lock-type-face)          ; Class - 5
   ("Meth" . font-lock-function-name-face) ; Method - 6
   ("Prop" . font-lock-constant-face)      ; Property - 7
   ("Fld " . font-lock-constant-face)      ; Field - 8
   ("Cons" . font-lock-function-name-face) ; Constructor - 9
   ("Enum" . font-lock-type-face)          ; Enum - 10
   ("Intf" . font-lock-type-face)          ; Interface - 11
   ("Func" . font-lock-function-name-face) ; Function - 12
   ("Var " . font-lock-variable-name-face) ; Variable - 13
   ("Cnst" . font-lock-constant-face)      ; Constant - 14
   ("Str " . font-lock-string-face)        ; String - 15
   ("Num " . font-lock-builtin-face)       ; Number - 16
   ("Bool " . font-lock-builtin-face)      ; Boolean - 17
   ("Arr " . font-lock-builtin-face)       ; Array - 18
   ("Obj " . font-lock-builtin-face)       ; Object - 19
   ("Key " . font-lock-constant-face)      ; Key - 20
   ("Null" . font-lock-builtin-face)       ; Null - 21
   ("EmMm" . font-lock-constant-face)      ; EnumMember - 22
   ("Srct" . font-lock-type-face)          ; Struct - 23
   ("Evnt" . font-lock-builtin-face)       ; Event - 24
   ("Op  " . font-lock-function-name-face) ; Operator - 25
   ("TPar" . font-lock-type-face)]         ; TypeParameter - 26
  "Mapping between eacho of LSP's SymbolKind and a face.
A vector of 26 cons cells, where the ith cons cell contains
the string representation and face to use for the i+1th
SymbolKind (defined in the LSP)."
  :group 'lsp-bridge
  :type '(vector
          (cons string face)
          (cons string face)
          (cons string face)
          (cons string face)
          (cons string face)
          (cons string face)
          (cons string face)
          (cons string face)
          (cons string face)
          (cons string face)
          (cons string face)
          (cons string face)
          (cons string face)
          (cons string face)
          (cons string face)
          (cons string face)
          (cons string face)
          (cons string face)
          (cons string face)
          (cons string face)
          (cons string face)
          (cons string face)
          (cons string face)
          (cons string face)
          (cons string face)
          (cons string face)
          (cons string face)))

(defun lsp-bridge-workspace-list-symbol-at-point ()
  "Looks up the symbol under the cursor. If there's a marked region, use that instead."
  (interactive)
  (if (region-active-p)
      (lsp-bridge-workspace-list-symbols (buffer-substring-no-properties (mark) (point)))
    (lsp-bridge-workspace-list-symbols (substring-no-properties (symbol-name (symbol-at-point))))))

(defun lsp-bridge-workspace-list-symbols (query)
  (interactive "sWorkspace symbol query: ")
  (lsp-bridge-call-file-api "workspace_symbol" query))

(defun lsp-bridge-workspace--list-symbols (info)
  (if (zerop (length info))
      (message "LSP server did not return any symbols.")
    (let* ((symbols (mapcar #'lsp-bridge-workspace-transform-info info))
           (match-symbol (completing-read "Workspace symbol: " symbols))
           (match-info (seq-filter (lambda (i) (string-equal match-symbol (lsp-bridge-workspace-transform-info i))) info)))
      (when match-info
        (let* ((symbol-info (plist-get (car match-info) :location))
               (symbol-file (lsp-bridge-pick-file-path (format "%s" (plist-get symbol-info :uri))))
               (symbol-position (plist-get (plist-get symbol-info :range) :start)))
          (lsp-bridge-jump-to-file symbol-file symbol-position)
          )))))

(defun lsp-bridge-jump-to-file (file position)
  (cond ((string-prefix-p "jdt://" file)
         (lsp-bridge-call-file-api "jdt_uri_resolver" (url-encode-url file) position "lsp-bridge-define--jump"))
        ((string-prefix-p "deno:" file)
         (lsp-bridge-call-file-api "deno_uri_resolver" (url-encode-url file) position "lsp-bridge-define--jump"))
        ((string-prefix-p "csharp:/metadata/" file)
         (lsp-bridge-call-file-api "csharp_uri_resolver" (url-encode-url file) position "lsp-bridge-define--jump"))
        (t
         (find-file file)
         (goto-char (acm-backend-lsp-position-to-point position)))))

(defun lsp-bridge-workspace-transform-info(info)
  (let* ((name (plist-get info :name))
         (uri (plist-get (plist-get info :location) :uri))
         (kind (plist-get info :kind))
         (sanitized-kind (if (< kind (length lsp-bridge-workspace-symbol-kind-to-face)) kind 0))
         (type (elt lsp-bridge-workspace-symbol-kind-to-face sanitized-kind))
         (typestr (propertize (format "[%s] " (car type)) 'face (cdr type)))
         (project-root (locate-dominating-file default-directory ".git"))
         (pathstr (propertize (format " · %s" (file-relative-name (substring uri 7 nil) project-root))
                              'face font-lock-comment-face)))
    (concat typestr name pathstr)))

(defun lsp-bridge-auto-format-code ()
  (unless (eq last-command 'mwheel-scroll)
    (lsp-bridge-code-format)))

(defun lsp-bridge-code-format ()
  (interactive)
  (when (and
         ;; Current buffer has LSP server.
         (lsp-bridge-has-lsp-server-p)
         ;; Completion menu not show.
         (not (lsp-bridge-completion-ui-visible-p))
         ;; Yasnippet not active.
         (or (not (boundp 'yas--active-snippets))
             (not yas--active-snippets))
         ;; Tempel not active.
         (or (not (boundp 'tempel--active))
             (not tempel--active)))
    (let* ((indent (symbol-value (lsp-bridge--get-indent-width major-mode)))
           (start (lsp-bridge--point-position (if (region-active-p) (region-beginning) (point))))
           (end (lsp-bridge--point-position (if (region-active-p) (region-end) (point)))))
      (lsp-bridge-call-file-api "try_formatting"
                                start
                                end
                                ;; Sometimes `c-basic-offset' return string `set-from-style', make some lsp server broken, such as, gopls,
                                ;; so we need convert indent to integer `4' to make sure code format works expectantly.
                                (if (eq indent 'set-from-style)
                                    4
                                  indent)))))

(defun lsp-bridge-format--update (filename edits)
  ;; We need set `inhibit-modification-hooks' to t to avoid GC freeze Emacs.
  (lsp-bridge-save-position
   (let ((inhibit-modification-hooks t))
     ;; Apply code format edits, not sort, just reverse order.
     (lsp-bridge-file-apply-edits filename edits)
     (when (lsp-bridge-is-remote-file)
       (lsp-bridge-call-async "update_remote_file"
                              lsp-bridge-remote-file-host
                              lsp-bridge-remote-file-path
                              (buffer-substring-no-properties (point-min) (point-max))))
     ;; Make LSP server update full content.
     (lsp-bridge-call-file-api "update_file" (buffer-name))
     ;; Notify format complete.
     (message "[LSP-BRIDGE] Complete code formatting.")
     )))

(defvar lsp-bridge-sdcv-helper-dict nil)

(defun lsp-bridge-workspace-apply-edit (info &optional temp-buffer)
  (lsp-bridge-save-position
   (cond ((plist-get info :documentChanges)
          (dolist (change (plist-get info :documentChanges))
            (lsp-bridge-file-apply-edits
             (plist-get (plist-get change :textDocument) :uri)
             (plist-get change :edits)
             temp-buffer)))
         ((plist-get info :changes)
          (let* ((changes (plist-get info :changes))
                 (changes-number (/ (length changes) 2)))
            (dotimes (changes-index changes-number)
              (lsp-bridge-file-apply-edits
               (format "%s" (nth (* changes-index 2) changes))
               (nth (+ (* changes-index 2) 1) changes) temp-buffer))))))

  (setq-local lsp-bridge-prohibit-completion t))

(defun lsp-bridge-completion-item--update (info filehost)
  (let* ((filename (plist-get info :filepath))
         (key (plist-get info :key))
         (server-name (plist-get info :server))
         (additional-text-edits (plist-get info :additionalTextEdits))
         (documentation (plist-get info :documentation))
         (has-doc-p (and documentation
                         (not (string-equal documentation "")))))
    (lsp-bridge--with-file-buffer
        filename filehost
        ;; When lsp-bridge running in server, `acm-backend-lsp-items' maybe nil when receive `lsp-bridge-completion-item--update' response.
        ;; So we need check `acm-backend-lsp-items' value before update item documentation.
        (when-let ((server-lsp-items (gethash server-name acm-backend-lsp-items)))
          ;; Update `documentation' and `additionalTextEdits'
          (when-let (item (gethash key server-lsp-items))
            (when additional-text-edits
              (plist-put item :additionalTextEdits additional-text-edits))

            (when has-doc-p
              (plist-put item :documentation documentation))

            (puthash key item (gethash server-name acm-backend-lsp-items)))

          (if has-doc-p
              ;; Show doc frame if `documentation' exist and not empty.
              (acm-doc-try-show t)
            ;; Hide doc frame immediately.
            (acm-doc-hide))
          ))))

(defun lsp-bridge-toggle-sdcv-helper ()
  "Toggle sdcv helper."
  (interactive)
  (unless lsp-bridge-sdcv-helper-dict
    (setq lsp-bridge-sdcv-helper-dict (make-hash-table :test 'equal)))

  (if acm-enable-search-sdcv-words
      (progn
        ;; Disable `lsp-bridge-mode' if it is enable temporality.
        (when (gethash (buffer-name) lsp-bridge-sdcv-helper-dict)
          (lsp-bridge-mode -1)
          (remhash (buffer-name) lsp-bridge-sdcv-helper-dict))

        (message "Turn off SDCV helper."))
    ;; We enable `lsp-bridge-mode' temporality if current-mode not enable `lsp-bridge-mode' yet.
    (unless lsp-bridge-mode
      (puthash (buffer-name) t lsp-bridge-sdcv-helper-dict)
      (lsp-bridge-mode 1))

    (message "Turn on SDCV helper."))
  (setq-local acm-enable-search-sdcv-words (not acm-enable-search-sdcv-words)))

(defun lsp-bridge--not-acm-doc-markdown-buffer ()
  "`markdown-code-fontification:*' buffer will create when we render markdown code in acm doc buffer.

We need exclude `markdown-code-fontification:*' buffer in `lsp-bridge-monitor-before-change' and `lsp-bridge-monitor-after-change'."
  (not (string-prefix-p " markdown-code-fontification:" (buffer-name (current-buffer)))))

(defun lsp-bridge--not-mind-wave-chat-buffer ()
  "Not mind-wave's `*.chat' buffer."
  (or
   (not (buffer-file-name))
   (not (string-equal (file-name-extension (buffer-file-name)) "chat"))))

(defun lsp-bridge--not-zsh-buffer ()
  "Check if the file extension matches .zsh, .zshenv, or .zshrc."
  (not (ignore-errors
         (or (string-equal (file-name-extension (buffer-file-name)) "zsh")
             (member (buffer-name) '(".zshenv" ".zshrc"))
             ))))

;;;###autoload
(defun global-lsp-bridge-mode ()
  (interactive)

  (dolist (hook (append
                 lsp-bridge-default-mode-hooks
                 acm-backend-capf-mode-hooks))
    (add-hook hook (lambda ()
                     (when (cl-every (lambda (pred)
                                       (lsp-bridge-check-predicate pred "global-lsp-bridge-mode"))
                                     lsp-bridge-enable-predicates)
                       (lsp-bridge-mode 1))
                     ))))

(with-eval-after-load 'evil
  (evil-add-command-properties #'lsp-bridge-find-def :jump t)
  (evil-add-command-properties #'lsp-bridge-find-references :jump t)
  (evil-add-command-properties #'lsp-bridge-find-impl :jump t))

(defun lsp-bridge--rename-file-advisor (orig-fun &optional arg &rest args)
  (let* ((current-file-name (buffer-file-name))
         (current-file-name (and current-file-name
                                 (expand-file-name current-file-name)))
         (new-name (expand-file-name (nth 0 args))))
    (when (and lsp-bridge-mode
               (boundp 'acm-backend-lsp-filepath)
               current-file-name
               (string-equal current-file-name new-name))
      (lsp-bridge-call-file-api "rename_file" new-name)
      (if (lsp-bridge-is-remote-file)
          (lsp-bridge-remote-send-func-request "close_file" (list acm-backend-lsp-filepath))
        (lsp-bridge-call-async "close_file" acm-backend-lsp-filepath))
      (set-visited-file-name new-name t t)
      (setq-local acm-backend-lsp-filepath new-name)))
  (apply orig-fun arg args))
(advice-add #'rename-file :around #'lsp-bridge--rename-file-advisor)

;; We use `lsp-bridge-revert-buffer-flag' var avoid lsp-bridge send change_file request while execute `revert-buffer' command.
(defun lsp-bridge--revert-buffer-advisor (orig-fun &optional arg &rest args)
  ;; We need clean diagnostic overlays before revert action,
  ;; otherwise some diagnostic overlays will keep in buffer after revert.
  (lsp-bridge-diagnostic-hide-overlays)

  (setq-local lsp-bridge-revert-buffer-flag t)
  (apply orig-fun arg args)
  (setq-local lsp-bridge-revert-buffer-flag nil))
(advice-add #'revert-buffer :around #'lsp-bridge--revert-buffer-advisor)

(defun lsp-bridge--completion-hide-advisor (&rest args)
  (when lsp-bridge-mode
    ;; Clean LSP backend completion tick.
    (setq-local acm-backend-lsp-fetch-completion-item-ticker nil)))

(defun lsp-bridge-tabnine-complete ()
  (interactive)
  (let* ((buffer-min 1)
         (buffer-max (1+ (buffer-size)))
         (chars-number-before-point 3000) ; the number of chars before point to send for completion.
         (chars-number-after-point 1000) ; the number of chars after point to send for completion.
         (max-num-results 10)     ; maximum number of results to show.
         (before-point (max (point-min) (- (point) chars-number-before-point)))
         (after-point (min (point-max) (+ (point) chars-number-after-point))))
    (if (lsp-bridge-is-remote-file)
        (lsp-bridge-remote-send-func-request "tabnine_complete"
                                             (list (buffer-substring-no-properties before-point (point))
                                                   (buffer-substring-no-properties (point) after-point)
                                                   (or lsp-bridge-remote-file-path nil)
                                                   (= before-point buffer-min)
                                                   (= after-point buffer-max)
                                                   max-num-results))
      (lsp-bridge-call-async "tabnine_complete"
                             (buffer-substring-no-properties before-point (point))
                             (buffer-substring-no-properties (point) after-point)
                             (or (buffer-file-name) nil)
                             (= before-point buffer-min)
                             (= after-point buffer-max)
                             max-num-results))))

(defvar lsp-bridge-use-local-codeium nil
  "Whether use local codeium when editing remote file.")

(defun lsp-bridge-codeium-complete ()
  (interactive)
  (let ((all-text (buffer-substring-no-properties (point-min) (point-max)))
        (language
         ;; https://github.com/Exafunction/codeium.el/blob/0240805690c685de9b75c953af2867b6fcc61208/codeium.el#L306
         (let ((mode major-mode))
           (while (not (alist-get mode acm-backend-codeium-language-alist))
             (setq mode (get mode 'derived-mode-parent)))
           (alist-get mode acm-backend-codeium-language-alist))))
    (if (and (lsp-bridge-is-remote-file) (not lsp-bridge-use-local-codeium))
        (lsp-bridge-remote-send-func-request "codeium_complete"
                                             (list
                                              (1- (point))
                                              (symbol-name major-mode)
                                              tab-width
                                              all-text
                                              (not indent-tabs-mode)
                                              (acm-get-input-prefix)
                                              language))
      (lsp-bridge-call-async "codeium_complete"
                             (1- (point))
                             (symbol-name major-mode)
                             tab-width
                             all-text
                             (not indent-tabs-mode)
                             (acm-get-input-prefix)
                             language))))

(defun lsp-bridge-copilot-complete ()
  (interactive)
  (setq-local acm-backend-lsp-fetch-completion-item-ticker nil)
  (let ((all-text (buffer-substring-no-properties (point-min) (point-max)))
        (relative-path
         ;; from copilot.el
         (cond
          ((not buffer-file-name)
           "")
          ((fboundp 'projectile-project-root)
           (file-relative-name
            (lsp-bridge-get-buffer-file-name-text)
            (projectile-project-root)))
          ((boundp 'vc-root-dir)
           (file-relative-name
            (lsp-bridge-get-buffer-file-name-text)
            (vc-root-dir)))
          (t
           (file-name-nondirectory buffer-file-name)))))
    (if (lsp-bridge-is-remote-file)
        (lsp-bridge-remote-send-func-request "copilot_complete"
                                             (list
                                              (lsp-bridge--position)
                                              (symbol-name major-mode)
                                              (buffer-file-name)
                                              relative-path
                                              tab-width
                                              all-text
                                              (not indent-tabs-mode)))
      (lsp-bridge-call-async "copilot_complete"
                             (lsp-bridge--position)
                             (symbol-name major-mode)
                             (buffer-file-name)
                             relative-path
                             tab-width
                             all-text
                             (not indent-tabs-mode)))))

(defun lsp-bridge-search-backend--record-items (backend-name items)
  (set (make-local-variable (intern (format "acm-backend-%s-items" backend-name))) items)
  (set (make-local-variable (intern (format "acm-backend-%s-cache-candiates" backend-name))) nil)

  (lsp-bridge-try-completion))

;;; support which-func-mode
;;;

(defvar-local lsp-bridge-symbols-current-defun nil)

(defun lsp-bridge-symbols--record-current-defun (current-defun)
  "Record `CURRENT-DEFUN' from lsp."
  (setq-local lsp-bridge-symbols-current-defun current-defun))

(defun lsp-bridge-symbols--current-defun ()
  "Add `lsp-bridge-symbols-current-defun' to `which-func-functions'."
  lsp-bridge-symbols-current-defun)

(defun lsp-bridge--record-work-done-progress (progress)
  (when acm-backend-lsp-show-progress
    (unless (active-minibuffer-window)
      (message progress))))

;;; Mode-line
;;;

(defface lsp-bridge-alive-mode-line
  '((t (:inherit font-lock-constant-face :weight bold)))
  "Face for activity in LSP-bridge's mode line.")

(defface lsp-bridge-kill-mode-line
  '((t (:inherit font-lock-comment-face :weight bold)))
  "Face for kill process in LSP-bridge's mode line.")

(defvar lsp-bridge--mode-line-format `(:eval (lsp-bridge--mode-line-format)))

(put 'lsp-bridge--mode-line-format 'risky-local-variable t)

(defun lsp-bridge--mode-line-format ()
  "Compose the LSP-bridge's mode-line."
  (setq-local mode-face
              (if (lsp-bridge-process-live-p)
                  'lsp-bridge-alive-mode-line
                'lsp-bridge-kill-mode-line))

  (when lsp-bridge-server
    (propertize "lsp-bridge"'face mode-face)))

(when lsp-bridge-enable-mode-line
  (add-to-list 'mode-line-misc-info
               `(lsp-bridge-mode ("" lsp-bridge--mode-line-format " "))))

(defvar-local lsp-bridge-remote-file-flag nil)
(defvar-local lsp-bridge-remote-file-tramp-method nil)
(defvar-local lsp-bridge-remote-file-user nil)
(defvar-local lsp-bridge-remote-file-host nil)
(defvar-local lsp-bridge-remote-file-port nil)
(defvar-local lsp-bridge-remote-file-path nil)
;; TODO need to consider tramp docker file pattern
(defvar lsp-bridge-remote-file-pattern
  (rx bos (? "/")
      ;; username
      (? (seq (any "a-z_") (* (any "a-z0-9_.-"))) "@")
      ;; host ip
      (repeat 3 (seq (repeat 1 3 (any "0-9")) ".")) (repeat 1 3 (any "0-9"))
      ;; ssh port
      (? ":" (+ digit))
      ;; path
      (? ":") (? "~") (* nonl) eol
      ))

(defun lsp-bridge-open-or-create-file (filepath)
  "Open FILEPATH, if it exists. If not, create it and its parent directories."
  (if (file-exists-p filepath)
      (with-temp-buffer
        (insert-file-contents filepath)
        (buffer-string))
    (make-directory (file-name-directory filepath) t)
    (with-temp-file filepath)
    ""))

(defun lsp-bridge-open-remote-file ()
  (interactive)
  (let* ((ip-file (concat (lsp-bridge--user-emacs-directory-func)
                          (file-name-as-directory "lsp-bridge")
                          (file-name-as-directory "remote_file")
                          "ip.txt"))
         (path (completing-read "Open remote file (ip:path): "
                                (with-temp-buffer
                                  (insert (lsp-bridge-open-or-create-file ip-file))
                                  (split-string (buffer-string) "\n" t)))))
    (lsp-bridge-call-async "open_remote_file" path (list :line 0 :character 0))))

(cl-defmacro lsp-bridge--conditional-update-tramp-file-info (tramp-file-name path host &rest body)
  "Conditionally execute BODY with the buffer associated with TRAMP-FILE-NAME.

If the buffer is created by TRAMP with TRAMP-FILE-NAME, BODY is executed within
the context of that buffer.

If the buffer is created by `lsp-bridge-open-remote-file--response',
`lsp-bridge--with-file-buffer' is used with PATH and HOST to find the buffer,
then BODY is executed within that buffer."

  `(if (get-file-buffer ,tramp-file-name)
       (with-current-buffer (get-file-buffer ,tramp-file-name)
         ,@body)
     ;; lsp-bridge--with-file-buffer is another macro, carefully expand it
     ,(macroexpand `(lsp-bridge--with-file-buffer ,path ,host ,@body))))

(defun lsp-bridge-update-tramp-file-info (tramp-file-name tramp-connection-info tramp-method user host path)
  (unless (assoc host lsp-bridge-tramp-alias-alist)
    (push `(,host . ,tramp-connection-info) lsp-bridge-tramp-alias-alist))

  (unless (assoc tramp-connection-info lsp-bridge-tramp-connection-info)
    (push `(,tramp-connection-info . ,host) lsp-bridge-tramp-connection-info))

  (lsp-bridge--conditional-update-tramp-file-info tramp-file-name path host
                                                  (setq-local lsp-bridge-remote-file-flag t)
                                                  (setq-local lsp-bridge-remote-file-tramp-method tramp-method)
                                                  (setq-local lsp-bridge-remote-file-user user)
                                                  (setq-local lsp-bridge-remote-file-host host)
                                                  (setq-local lsp-bridge-remote-file-path path)

                                                  (read-only-mode -1)

                                                  (add-hook 'kill-buffer-hook 'lsp-bridge-remote-kill-buffer nil t)
                                                  (setq lsp-bridge-tramp-sync-var t)
                                                  (message "[LSP-Bridge] remote file %s updated info successfully."
                                                           (buffer-file-name))))

(defun lsp-bridge-tramp-show-hostnames ()
  (interactive)
  (lsp-bridge-call-async "message_hostnames"))


(defcustom lsp-bridge-disable-electric-indent nil
  "`electric-indent-post-self-insert-function' will cause return wrong completion candidates from LSP server, such as type `std::' in C++.

Please turn this option on if you want fix `std::' completion candidates, at same time, `electric-indent-mode' will disable by lsp-bridge.

Please keep this option off if you need `electric-indent-mode' feature more.

It's a bug of `electric-indent-mode' that it will try adjust line indentation *AFTER* user insert character,
this additional indent action send excessive `change_file' request to lsp server.
LSP server will confused those indent action and return wrong completion candidates.

I haven't idea how to make lsp-bridge works with `electric-indent-mode', PR are welcome.")


(defun lsp-bridge-sync-tramp-remote (force)
  (interactive)
  (let* ((file-name (lsp-bridge-get-buffer-file-name-text))
         (tramp-vec (tramp-dissect-file-name file-name))
         (tramp-method (tramp-file-name-method tramp-vec))
         (user (tramp-file-name-user tramp-vec))
         (host (tramp-file-name-host tramp-vec))
         (port (tramp-file-name-port tramp-vec))
         (path (tramp-file-name-localname tramp-vec))
         (tramp-connection-info (substring file-name 0 (+ 1 (string-match ":" file-name (+ 1 (string-match ":" file-name))))))
         (connected-host (cdr (assoc tramp-connection-info lsp-bridge-tramp-connection-info))))

    (if (or force (not connected-host))
        (when (and (not (member tramp-method '("sudo" "sudoedit" "su" "doas")))
                   (not (member host lsp-bridge-tramp-blacklist)))
          (read-only-mode 1)
          (lsp-bridge-call-async "sync_tramp_remote" file-name tramp-method user host port path))

      (lsp-bridge--conditional-update-tramp-file-info file-name path connected-host
                                                      (setq-local lsp-bridge-remote-file-flag t)
                                                      (setq-local lsp-bridge-remote-file-tramp-method tramp-method)
                                                      (setq-local lsp-bridge-remote-file-user user)
                                                      (setq-local lsp-bridge-remote-file-host connected-host)
                                                      (setq-local lsp-bridge-remote-file-path path)

                                                      (add-hook 'kill-buffer-hook 'lsp-bridge-remote-kill-buffer nil t)
                                                      (setq lsp-bridge-tramp-sync-var t)))))

(defun lsp-bridge-get-match-buffer-by-filehost (remote-file-host)
  (cl-dolist (buffer (buffer-list))
    (with-current-buffer buffer
      (when-let* ((match-buffer (string-equal lsp-bridge-remote-file-host remote-file-host)))
        (cl-return buffer)))))

(defun lsp-bridge-construct-tramp-file-name (method user host port path)
  "Construct a TRAMP file name from components: METHOD USER HOST PORT PATH.

SSH tramp file name is like /ssh:user@host#port:path"
  (concat "/"
          method ":"
          (when user (concat user "@"))
          host
          (when port (concat "#" port))
          ":" path))

(defun lsp-bridge-remote-reconnect (remote-file-host force)
  "Restore TRAMP connection infomation of REMOTE-FILE-HOST."
  (when lsp-bridge-remote-start-automatically
    (with-current-buffer (lsp-bridge-get-match-buffer-by-filehost remote-file-host)
      ;; unify handling logic for buffer created by `lsp-bridge-open-remote-file' or open by tramp
      ;; override the buffer-file-name used by `lsp-bridge-sync-tramp-remote'
      ;; if buffer is created by lsp-bridge-open-remote-file then (buffer-file-name) returns nil
      (let ((buffer-file-name (or (buffer-file-name)
                                  (lsp-bridge-construct-tramp-file-name lsp-bridge-remote-file-tramp-method
                                                                        lsp-bridge-remote-file-user
                                                                        lsp-bridge-remote-file-host
                                                                        lsp-bridge-remote-file-port
                                                                        lsp-bridge-remote-file-path))))
        (lsp-bridge-sync-tramp-remote force)))))

(defvar lsp-bridge-remote-file-window nil)
(defun lsp-bridge-open-remote-file--response(tramp-method user host port path content position)
  (if lsp-bridge-remote-file-window
      (progn
        (select-window lsp-bridge-remote-file-window)
        (setq lsp-bridge-remote-file-window nil)))
  (let ((buf-name (format "[LBR] %s" (file-name-nondirectory path))))
    (lsp-bridge--record-mark-ring)

    (with-current-buffer (get-buffer-create buf-name)
      (text-mode)
      (read-only-mode -1)
      (erase-buffer)
      (insert (lsp-bridge-decode-base64 content))
      (goto-char (point-min))

      (add-hook 'kill-buffer-hook 'lsp-bridge-remote-kill-buffer nil t)

      (let ((mode (lsp-bridge-get-mode-name-from-file-path path)))
        (when mode
          (let ((lsp-bridge-remote-file-flag t)
                (lsp-bridge-remote-file-tramp-method tramp-method)
                (lsp-bridge-remote-file-user user)
                (lsp-bridge-remote-file-host host)
                (lsp-bridge-remote-file-port port)
                (lsp-bridge-remote-file-path path))
            (funcall mode)))))

    (switch-to-buffer buf-name)

    (unless (equal position (list :line 0 :character 0))
      (lsp-bridge--set-mark-ring-in-new-buffer)

      (lsp-bridge-define--jump-flash position))

    (setq-local lsp-bridge-remote-file-flag t)
    (setq-local lsp-bridge-remote-file-tramp-method tramp-method)
    (setq-local lsp-bridge-remote-file-user user)
    (setq-local lsp-bridge-remote-file-host host)
    (setq-local lsp-bridge-remote-file-port port)
    (setq-local lsp-bridge-remote-file-path path)

    ;; Always enable lsp-bridge for remote file.
    ;; Remote file can always edit and update content even some file haven't corresponding lsp server, such as *.txt
    (lsp-bridge-mode 1))

  (when lsp-bridge-ref-open-remote-file-go-back-to-ref-window
    (lsp-bridge-switch-to-ref-window)
    (setq lsp-bridge-ref-open-remote-file-go-back-to-ref-window nil)))

(defun lsp-bridge-remote-kill-buffer ()
  (when lsp-bridge-remote-file-flag
    (lsp-bridge-call-async "close_remote_file" lsp-bridge-remote-file-host lsp-bridge-remote-file-path)
    ))

(defun lsp-bridge-decode-base64 (base64-string)
  (decode-coding-string (base64-decode-string base64-string) 'utf-8))

(defun lsp-bridge-remote-send-lsp-request (method &rest args)
  (lsp-bridge-deferred-chain
    (lsp-bridge-epc-call-deferred lsp-bridge-epc-process
                                  (read "lsp_request")
                                  (append
                                   (list lsp-bridge-remote-file-host lsp-bridge-remote-file-path method) args))))

(defun lsp-bridge-remote-send-func-request (method &rest args)
  (lsp-bridge-deferred-chain
    (lsp-bridge-epc-call-deferred lsp-bridge-epc-process
                                  (read "func_request")
                                  (append
                                   (list lsp-bridge-remote-file-host lsp-bridge-remote-file-path method) args))))

(defun lsp-bridge-remote-save-buffer ()
  (interactive)
  (if lsp-bridge-remote-file-flag
      (lsp-bridge-call-async "save_remote_file" lsp-bridge-remote-file-host lsp-bridge-remote-file-path)
    (message "lsp-bridge-remote-save-buffer only for lsp-bridge-remote file.")))

(defun lsp-bridge-indent-left (start end)
  (interactive "r")
  (let ((indent (symbol-value (lsp-bridge--get-indent-width major-mode))))
    (indent-rigidly start end (- indent))))

(defun lsp-bridge-indent-right (start end)
  (interactive "r")
  (let ((indent (symbol-value (lsp-bridge--get-indent-width major-mode))))
    (indent-rigidly start end indent)))

(provide 'lsp-bridge)

;;; lsp-bridge.el ends here<|MERGE_RESOLUTION|>--- conflicted
+++ resolved
@@ -1621,64 +1621,6 @@
 (defun lsp-bridge-monitor-after-change (begin end length)
   ;; Nothing change actual if `begin' and `end' equal `lsp-bridge--before-change-begin-point' and `lsp-bridge--before-change-end-point'
   ;; Then we should not send any request to search backend.
-<<<<<<< HEAD
-  (when lsp-bridge-epc-process
-      (unless (and (equal begin lsp-bridge--before-change-begin-point)
-               (equal end lsp-bridge--before-change-end-point))
-        ;; Use `save-match-data' protect match data, avoid conflict with command call `search-regexp'.
-        (save-match-data
-          (unless lsp-bridge-revert-buffer-flag
-            (let ((change-text (buffer-substring-no-properties begin end)))
-              ;; Record last command to `lsp-bridge-last-change-command'.
-              (setq lsp-bridge-last-change-command (format "%s" this-command))
-
-              ;; Record last change position to avoid popup outdate completions.
-              (lsp-bridge-record-last-change-position)
-
-              ;; Set `lsp-bridge-last-change-is-delete-command-p'
-              (setq lsp-bridge-last-change-is-delete-command-p (> length 0))
-
-              ;; Sync change for org babel if we enable it
-              (lsp-bridge-org-babel-monitor-after-change begin end length)
-
-              ;; Send LSP requests.
-              (when (or (lsp-bridge-call-file-api-p)
-                        (lsp-bridge-is-remote-file))
-
-                ;; Uncomment below code to debug `change_file' protocol.
-                ;; (message (format "change_file: '%s' '%s' '%s' '%s' '%s' '%s'"
-                ;;                  length
-                ;;                  lsp-bridge--before-change-begin-pos
-                ;;                  lsp-bridge--before-change-end-pos
-                ;;                  (lsp-bridge--position)
-                ;;                  change-text
-                ;;                  (buffer-substring-no-properties (line-beginning-position) (point))
-                ;;                  ))
-
-                ;; Send change_file request to trigger LSP completion.
-                (lsp-bridge-call-file-api "change_file"
-                                          lsp-bridge--before-change-begin-pos
-                                          lsp-bridge--before-change-end-pos
-                                          length
-                                          change-text
-                                          (lsp-bridge--position)
-                                          (acm-char-before)
-                                          (buffer-name)
-                                          (acm-get-input-prefix))
-
-                ;; Send inlay hint request.
-                (lsp-bridge-try-send-inlay-hint-request))
-
-              ;; Complete other non-LSP backends.
-              (lsp-bridge-complete-other-backends)
-
-              ;; Update search words backend.
-              (lsp-bridge-search-words-update
-              lsp-bridge--before-change-begin-pos
-              lsp-bridge--before-change-end-pos
-              change-text)
-              ))))))
-=======
   (when (lsp-bridge-process-live-p)
     (unless (and (equal begin lsp-bridge--before-change-begin-point)
                 (equal end lsp-bridge--before-change-end-point))
@@ -1735,7 +1677,6 @@
             lsp-bridge--before-change-end-pos
             change-text)
            ))))))
->>>>>>> 658f08ee
 
 (defun lsp-bridge-try-send-inlay-hint-request ()
   (when lsp-bridge-enable-inlay-hint
