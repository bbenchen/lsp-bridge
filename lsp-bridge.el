;;; lsp-bridge.el --- LSP bridge  -*- lexical-binding: t -*-

;; Filename: lsp-bridge.el
;; Description: LSP bridge
;; Author: Andy Stewart <lazycat.manatee@gmail.com>
;; Maintainer: Andy Stewart <lazycat.manatee@gmail.com>
;; Copyright (C) 2018, Andy Stewart, all rights reserved.
;; Created: 2018-06-15 14:10:12
;; Version: 0.5
;; Last-Updated: 2022-10-10 15:23:53 +0800
;;           By: Gong Qijian
;; URL: https://github.com/manateelazycat/lsp-bridge
;; Keywords:
;; Compatibility: emacs-version >= 28
;; Package-Requires: ((emacs "28") (markdown-mode "2.6"))
;;
;; Features that might be required by this library:
;;
;; Please check README
;;

;;; This file is NOT part of GNU Emacs

;;; License
;;
;; This program is free software; you can redistribute it and/or modify
;; it under the terms of the GNU General Public License as published by
;; the Free Software Foundation; either version 3, or (at your option)
;; any later version.

;; This program is distributed in the hope that it will be useful,
;; but WITHOUT ANY WARRANTY; without even the implied warranty of
;; MERCHANTABILITY or FITNESS FOR A PARTICULAR PURPOSE.  See the
;; GNU General Public License for more details.

;; You should have received a copy of the GNU General Public License
;; along with this program; see the file COPYING.  If not, write to
;; the Free Software Foundation, Inc., 51 Franklin Street, Fifth
;; Floor, Boston, MA 02110-1301, USA.

;;; Commentary:
;;
;; Lsp-Bridge
;;

;;; Installation:
;;
;; Please check README
;;

;;; Customize:
;;
;;
;;
;; All of the above can customize by:
;;      M-x customize-group RET lsp-bridge RET
;;

;;; Change log:
;;
;;

;;; Acknowledgements:
;;
;;
;;

;;; TODO
;;
;;
;;

;;; Code:
(require 'cl-lib)
(require 'json)
(require 'map)
(require 'seq)
(require 'subr-x)
(require 'markdown-mode)
(require 'diff)
(require 'url-util)

(defvar acm-library-path (expand-file-name "acm" (if load-file-name
                                                     (file-name-directory load-file-name)
                                                   default-directory)))
(add-to-list 'load-path acm-library-path t)
(require 'acm-frame)

(require 'lsp-bridge-epc)
(require 'lsp-bridge-ref)
(require 'lsp-bridge-jdtls)
(require 'lsp-bridge-peek)
(require 'lsp-bridge-call-hierarchy)
(require 'lsp-bridge-code-action)
(require 'lsp-bridge-diagnostic)
(require 'lsp-bridge-lsp-installer)
(require 'lsp-bridge-org-babel)
(require 'lsp-bridge-inlay-hint)
(require 'lsp-bridge-dart)
(require 'lsp-bridge-semantic-tokens)

(defgroup lsp-bridge nil
  "LSP-Bridge group."
  :group 'applications)

(require 'acm)
(require 'tramp)
(defvar lsp-bridge-tramp-alias-alist nil)

(setq acm-backend-lsp-fetch-completion-item-func 'lsp-bridge-fetch-completion-item-info)

(defun lsp-bridge-fetch-completion-item-info (candidate)
  (let ((kind (plist-get candidate :icon))
        (server-name (plist-get candidate :server))
        (key (plist-get candidate :key)))
    ;; Try send `completionItem/resolve' request to fetch `documentation' and `additionalTextEdits' information.
    (unless (equal acm-backend-lsp-fetch-completion-item-ticker (list acm-backend-lsp-filepath key kind))
      (if (lsp-bridge-is-remote-file)
          (lsp-bridge-remote-send-func-request "fetch_completion_item_info" (list acm-backend-lsp-filepath key server-name))
        (lsp-bridge-call-async "fetch_completion_item_info" acm-backend-lsp-filepath key server-name))
      (setq-local acm-backend-lsp-fetch-completion-item-ticker (list acm-backend-lsp-filepath key kind)))))

(defcustom lsp-bridge-completion-popup-predicates '(
                                                    lsp-bridge-not-delete-command
                                                    lsp-bridge-not-follow-complete
                                                    lsp-bridge-not-match-stop-commands
                                                    lsp-bridge-not-match-hide-characters

                                                    lsp-bridge-not-only-blank-before-cursor
                                                    lsp-bridge-not-in-string
                                                    lsp-bridge-not-in-org-table

                                                    lsp-bridge-not-execute-macro
                                                    lsp-bridge-not-in-multiple-cursors
                                                    lsp-bridge-not-in-mark-macro

                                                    lsp-bridge-is-evil-state
                                                    lsp-bridge-is-meow-state

                                                    lsp-brige-not-in-chatgpt-response

                                                    lsp-bridge-not-complete-manually
                                                    )
  "A list of predicate functions with no argument to enable popup completion in callback."
  :type '(repeat function)
  :group 'lsp-bridge)

(defcustom lsp-bridge-flash-region-delay .3
  "How many seconds to flash `lsp-bridge-font-lock-flash' after navigation.

Setting this to nil or 0 will turn off the indicator."
  :type 'number
  :group 'lsp-bridge)

(defcustom lsp-bridge-remote-heartbeat-interval nil
  "Interval for sending heartbeat to server in seconds.

Setting this to nil or 0 will turn off the heartbeat mechanism."
  :type 'number
  :group 'lsp-bridge)

(defcustom lsp-bridge-enable-mode-line t
  "Whether display LSP-bridge's server info in mode-line ."
  :type 'boolean
  :group 'lsp-bridge)

(defcustom lsp-bridge-completion-stop-commands
  '("undo-tree-undo" "undo-tree-redo"
    "kill-region" "delete-block-backward"
    "python-black-buffer" "acm-complete-or-expand-yas-snippet" "acm-insert-number-or-complete-candiate"
    "yank" "string-rectangle" "query-replace" "grammatical-edit-unwrap")
  "If last command is match this option, stop popup completion ui."
  :type '(repeat string)
  :safe #'listp
  :group 'lsp-bridge)

(defcustom lsp-bridge-completion-hide-characters '(":" ";" "(" ")" "[" "]" "{" "}" "," "\"")
  "If character before match this option, stop popup completion ui.

To make this option works, you need set option `lsp-bridge-completion-obey-trigger-characters-p' with nil first.

After set `lsp-bridge-completion-obey-trigger-characters-p' to nil, you need use `setq' set this value, don't use `custom-set-variables'."
  :type '(repeat string)
  :safe #'listp
  :group 'lsp-bridge)

(defcustom lsp-bridge-completion-obey-trigger-characters-p t
  "If non-nil makes trigger characters a higher priority than `lsp-bridge-completion-hide-characters'."
  :type 'boolean
  :safe #'booleanp
  :group 'lsp-bridge)

(defcustom lsp-bridge-popup-documentation-buffer " *lsp-bridge-hover*"
  "Buffer for display hover information."
  :type 'string
  :safe #'stringp
  :group 'lsp-bridge)

(defcustom lsp-bridge-buffer-documentation-buffer "*lsp-bridge-doc*"
  "Buffer for display documentation information."
  :type 'string
  :safe #'stringp
  :group 'lsp-bridge)

(defcustom lsp-bridge-disable-backup t
  "Default disable backup feature, include `make-backup-files' `auto-save-default' and `create-lockfiles'."
  :type 'boolean
  :safe #'booleanp
  :group 'lsp-bridge)

(defcustom lsp-bridge-enable-signature-help t
  "Whether to enable signature-help."
  :type 'boolean
  :safe #'booleanp
  :group 'lsp-bridge)

(defcustom lsp-bridge-signature-help-fetch-idle 0.5
  "The idle seconds to fetch signature help.."
  :type 'float
  :safe #'floatp
  :group 'lsp-bridge)

(defcustom lsp-bridge-enable-search-words t
  "Whether to enable search words of files."
  :type 'boolean
  :safe #'booleanp
  :group 'lsp-bridge)

(defcustom lsp-bridge-search-words-prohibit-file-extensions '("png" "jpg" "jpeg" "gif" "pdf")
  "The file extensions to prohibit search words."
  :type '(repeat string)
  :safe #'listp
  :group 'lsp-bridge)

(defcustom lsp-bridge-enable-auto-format-code nil
  "Whether to auto format code."
  :type 'boolean
  :safe #'booleanp
  :group 'lsp-bridge)

(defcustom lsp-bridge-auto-format-code-idle 1
  "The idle seconds to auto format code."
  :type 'float
  :safe #'floatp
  :group 'lsp-bridge)

(defcustom lsp-bridge-enable-diagnostics t
  "Whether to enable diagnostics."
  :type 'boolean
  :safe #'booleanp
  :group 'lsp-bridge)

(defcustom lsp-bridge-enable-inlay-hint t
  "Whether to enable inlay hint."
  :type 'boolean
  :safe #'booleanp
  :group 'lsp-bridge)

(defcustom lsp-bridge-elisp-symbols-update-idle 3
  "The idle seconds to update elisp symbols."
  :type 'float
  :safe #'floatp
  :group 'lsp-bridge)

(defcustom lsp-bridge-user-langserver-dir nil
  "The directory where the user place langserver configuration."
  :type '(choice (const nil)
                 (string))
  :safe (lambda (v) (or (null v) (stringp v)))
  :group 'lsp-bridge)

(defcustom lsp-bridge-user-multiserver-dir nil
  "The directory where the user place multiserver configuration."
  :type '(choice (const nil)
                 (string))
  :safe (lambda (v) (or (null v) (stringp v)))
  :group 'lsp-bridge)

(defcustom lsp-bridge-user-ssh-private-key nil
  "custom SSH private key path for use in SSH connections."
  :type '(choice (const nil)
                 (string))
  :safe (lambda (v) (or (null v) (stringp v)))
  :group 'lsp-bridge)

(defcustom lsp-bridge-symbols-enable-which-func nil
  "Wether use lsp-bridge in which-func."
  :type 'boolean
  :safe #'booleanp
  :group 'lsp-bridge)

(defcustom lsp-bridge-enable-completion-in-string nil
  "Whether to enable completion in string, default is disable."
  :type 'boolean
  :safe #'booleanp
  :group 'lsp-bridge)

(defface lsp-bridge-font-lock-flash
  '((t (:inherit highlight)))
  "Face to flash the current line."
  :group 'lsp-bridge)

(defcustom lsp-bridge-tramp-blacklist nil
  "tramp hosts that don't use lsp-bridge"
  :type '(repeat string)
  :safe #'listp
  :group 'lsp-bridge)

(defcustom lsp-bridge-remote-python-command "python3"
  "Python command on remote host."
  :type 'string
  :safe #'stringp
  :group 'lsp-bridge)

(defcustom lsp-bridge-remote-python-file "~/lsp-bridge/lsp_bridge.py"
  "Full path of lsp_bridge.py file on remote host."
  :type 'string
  :safe #'stringp
  :group 'lsp-bridge)

(defcustom lsp-bridge-remote-log "~/lsp-bridge/lbr_log.txt"
  "Full path of log file on remote host."
  :type 'string
  :safe #'stringp
  :group 'lsp-bridge)

(defcustom lsp-bridge-remote-start-automatically nil
  "Whether start remote lsp-bridge.py automatically."
  :type 'boolean
  :safe #'booleanp
  :group 'lsp-bridge)

(defvar lsp-bridge-last-change-command nil)
(defvar lsp-bridge-last-change-position nil)
(defvar lsp-bridge-last-change-is-delete-command-p nil)

(defvar lsp-bridge-server nil
  "The LSP-Bridge Server.")

(defvar lsp-bridge-python-file (expand-file-name "lsp_bridge.py" (if load-file-name
                                                                     (file-name-directory load-file-name)
                                                                   default-directory)))

(defvar-local lsp-bridge-mark-ring nil
  "The list of saved lsp-bridge marks, most recent first.")

(defvar lsp-bridge-server-port nil)

(defun lsp-bridge--start-epc-server ()
  "Function to start the EPC server."
  (unless (process-live-p lsp-bridge-server)
    (setq lsp-bridge-server
          (lsp-bridge-epc-server-start
           (lambda (mngr)
             (let ((mngr mngr))
               (lsp-bridge-epc-define-method mngr 'eval-in-emacs 'lsp-bridge--eval-in-emacs-func)
               (lsp-bridge-epc-define-method mngr 'get-emacs-vars 'lsp-bridge--get-emacs-vars-func)
               (lsp-bridge-epc-define-method mngr 'get-project-path 'lsp-bridge--get-project-path-func)
               (lsp-bridge-epc-define-method mngr 'get-workspace-folder 'lsp-bridge--get-workspace-folder-func)
               (lsp-bridge-epc-define-method mngr 'get-multi-lang-server 'lsp-bridge--get-multi-lang-server-func)
               (lsp-bridge-epc-define-method mngr 'get-single-lang-server 'lsp-bridge--get-single-lang-server-func)
               (lsp-bridge-epc-define-method mngr 'get-user-emacs-directory 'lsp-bridge--user-emacs-directory-func)
               (lsp-bridge-epc-define-method mngr 'get-buffer-content 'lsp-bridge--get-buffer-content-func)
               (lsp-bridge-epc-define-method mngr 'get-current-line 'lsp-bridge--get-current-line-func)
               (lsp-bridge-epc-define-method mngr 'get-ssh-password 'lsp-bridge--get-ssh-password-func)
               ))))
    (if lsp-bridge-server
        (setq lsp-bridge-server-port (process-contact lsp-bridge-server :service))
      (error "[LSP-Bridge] lsp-bridge-server failed to start")))
  lsp-bridge-server)

(defun lsp-bridge--eval-in-emacs-func (sexp-string)
  (eval (read sexp-string))
  ;; Return nil to avoid epc error `Got too many arguments in the reply'.
  nil)

(defun lsp-bridge--get-emacs-var-func (var-name)
  (let* ((var-symbol (intern var-name))
         (var-value (symbol-value var-symbol))
         ;; We need convert result of booleanp to string.
         ;; Otherwise, python-epc will convert all `nil' to [] at Python side.
         (var-is-bool (prin1-to-string (booleanp var-value))))
    (list var-value var-is-bool)))

(defun lsp-bridge--get-emacs-vars-func (&rest vars)
  (mapcar #'lsp-bridge--get-emacs-var-func vars))

(defvar lsp-bridge-epc-process nil)

(defvar lsp-bridge-internal-process nil)
(defvar lsp-bridge-internal-process-prog nil)
(defvar lsp-bridge-internal-process-args nil)
(defvar position-before-jump nil)

(defcustom lsp-bridge-name "*lsp-bridge*"
  "Name of LSP-Bridge buffer."
  :type 'string)

(defcustom lsp-bridge-python-command (cond ((memq system-type '(cygwin windows-nt ms-dos))
                                            (cond ((executable-find "pypy3.exe")
                                                   "pypy3.exe")
                                                  ((executable-find "python3.exe")
                                                   "python3.exe")
                                                  ((executable-find "python.exe")
                                                   "python.exe")))
                                           (t (cond ((executable-find "pypy3")
                                                     "pypy3")
                                                    ((executable-find "python3")
                                                     "python3")
                                                    ((executable-find "python")
                                                     "python"))))
  "The Python interpreter used to run lsp_bridge.py."
  :type 'string)

(defcustom lsp-bridge-enable-debug nil
  "If you got segfault error, please turn this option.
Then LSP-Bridge will start by gdb, please send new issue with `*lsp-bridge*' buffer content when next crash."
  :type 'boolean)

(defcustom lsp-bridge-enable-log nil
  "Enable this option to print log message in `*lsp-bridge*' buffer, default only print message header."
  :type 'boolean)

(defcustom lsp-bridge-enable-profile nil
  "Enable this option to output performance data to ~/lsp-bridge.prof."
  :type 'boolean)

(defcustom lsp-bridge-enable-completion-in-minibuffer nil
  "Enable this option to completion in minibuffer."
  :type 'boolean)

(defcustom lsp-bridge-multi-lang-server-extension-list
  '(
    (("vue")        . "volar_emmet")
    (("ts" "tsx")   . "typescript_eslint")
    )
  "The multi lang server rule for file extension."
  :type 'cons)

(defcustom lsp-bridge-single-lang-server-extension-list
  '(
    (("wxml") . "wxml-language-server")
    (("html") . "vscode-html-language-server")
    (("astro") . "astro-ls")
    (("typ") . "typst-lsp")
    )
  "The lang server rule for file extension."
  :type 'cons)

(defcustom lsp-bridge-c-lsp-server "clangd"
  "Default LSP server for C language, you can choose `clangd' or `ccls'."
  :type 'string)

(defcustom lsp-bridge-elixir-lsp-server "elixirLS"
  "Default LSP server for Elixir language, you can choose `elixirLS' or `lexical'."
  :type 'string
  :safe #'stringp)

(defcustom lsp-bridge-php-lsp-server "intelephense"
  "Default LSP server for PHP language, you can choose `intelephense' or `phpactor'."
  :type 'string
  :safe #'stringp)

(defcustom lsp-bridge-python-lsp-server "pyright"
  "Default LSP server for Python.
Possible choices are pyright, pyright-background-analysis, jedi, python-ms, pylsp, and ruff."
  :type 'string)

(defcustom lsp-bridge-python-multi-lsp-server "pyright-background-analysis_ruff"
  "Default Multi LSP server for Python.
Possible choices are pyright_ruff, pyright-background-analysis_ruff, jedi_ruff, python-ms_ruff, and pylsp_ruff."
  :type 'string)

(defcustom lsp-bridge-tex-lsp-server "texlab"
  "Default LSP server for (la)tex, you can choose `texlab' or `digestif'."
  :type 'string)

(defcustom lsp-bridge-csharp-lsp-server "omnisharp-dotnet"
  "Default LSP server for C#, you can choose `omnisharp-mono' or `omnisharp-dotnet'."
  :type 'string)

(defcustom lsp-bridge-nix-lsp-server "rnix-lsp"
  "Default LSP server for nix, you can choose `rnix-lsp' or `nil'."
  :type 'string)

(defcustom lsp-bridge-markdown-lsp-server nil
  "Default LSP server for markdown, you can choose `vale-ls' or `nil'."
  :type 'string)

(defcustom lsp-bridge-use-wenls-in-org-mode nil
  "Use `wen' lsp server in org-mode, default is disable.")

(defcustom lsp-bridge-use-ds-pinyin-in-org-mode nil
  "Use `ds-pinyin' lsp server in org-mode, default is disable.")

(defcustom lsp-bridge-complete-manually nil
  "Only popup completion menu when user call `lsp-bridge-popup-complete-menu' command.")

(defcustom lsp-bridge-multi-lang-server-mode-list
  '(((python-mode python-ts-mode) . lsp-bridge-python-multi-lsp-server)
    ((qml-mode qml-ts-mode) . "qmlls_javascript"))
  "The multi lang server rule for file mode."
  :type 'cons)

(defcustom lsp-bridge-single-lang-server-mode-list
  '(
    ((c-mode c-ts-mode c++-mode c++-ts-mode objc-mode c-or-c++-ts-mode) .        lsp-bridge-c-lsp-server)
    ((cmake-mode cmake-ts-mode) .                                                "cmake-language-server")
    ((java-mode java-ts-mode) .                                                  "jdtls")
    ((julia-mode) .                                                              "julials")
    ((python-mode python-ts-mode) .                                              lsp-bridge-python-lsp-server)
    (ruby-mode .                                                                 "solargraph")
    ((rust-mode rustic-mode rust-ts-mode) .                                      "rust-analyzer")
	(move-mode .                                                                 "move-analyzer")
    ((elixir-mode elixir-ts-mode heex-ts-mode) .                                 lsp-bridge-elixir-lsp-server)
    ((go-mode go-ts-mode) .                                                      "gopls")
    (groovy-mode .                                                               "groovy-language-server")
    (haskell-mode .                                                              "hls")
    (lua-mode .                                                                  "sumneko")
    (markdown-mode .                                                             lsp-bridge-markdown-lsp-server)
    (dart-mode .                                                                 "dart-analysis-server")
    (scala-mode .                                                                "metals")
    ((js2-mode js-mode js-ts-mode rjsx-mode) .                                   "javascript")
    ((typescript-tsx-mode tsx-ts-mode) .                                         "typescriptreact")
    ((typescript-mode typescript-ts-mode) .                                      "typescript")
    (tuareg-mode .                                                               "ocamllsp")
    (erlang-mode .                                                               "erlang-ls")
    ((latex-mode Tex-latex-mode texmode context-mode texinfo-mode bibtex-mode) . lsp-bridge-tex-lsp-server)
    ((clojure-mode
      clojurec-mode
      clojurescript-mode
      clojurex-mode
      clojure-ts-mode
      clojurec-ts-mode
      clojurescript-ts-mode
      clojure-dart-ts-mode)  .                                                   "clojure-lsp")
    ((sh-mode bash-mode bash-ts-mode) .                                          "bash-language-server")
    ((css-mode css-ts-mode) .                                                    "vscode-css-language-server")
    (elm-mode   .                                                                "elm-language-server")
    ((php-mode php-ts-mode) .                                                    lsp-bridge-php-lsp-server)
    ((yaml-mode yaml-ts-mode) .                                                  "yaml-language-server")
    (zig-mode .                                                                  "zls")
    (dockerfile-mode .                                                           "docker-langserver")
    (d-mode .                                                                    "serve-d")
    ((fortran-mode f90-mode) .                                                   "fortls")
    (nix-mode .                                                                  lsp-bridge-nix-lsp-server)
    (nickel-mode .                                                               "nls")
    (ess-r-mode .                                                                "rlanguageserver")
    (graphql-mode .                                                              "graphql-lsp")
    (swift-mode .                                                                "swift-sourcekit")
    (csharp-mode .                                                               lsp-bridge-csharp-lsp-server)
    (kotlin-mode .                                                               "kotlin-language-server")
    (verilog-mode .                                                              "verible")
    (vhdl-mode .                                                                 "vhdl-tool")
    (svelte-mode .                                                               "svelteserver")
    (fsharp-mode .                                                               "fsautocomplete")
    (beancount-mode .                                                            "beancount-language-server")
    (racket-mode    .                                                            "racket-langserver")
    )
  "The lang server rule for file mode."
  :type 'cons)

(defcustom lsp-bridge-default-mode-hooks
  '(c-mode-hook
    c++-mode-hook
    cmake-mode-hook
    java-mode-hook
    julia-mode-hook
    python-mode-hook
    ruby-mode-hook
    lua-mode-hook
    move-mode-hook
    rust-mode-hook
    markdown-mode-hook
    rust-ts-mode-hook
    rustic-mode-hook
    erlang-mode-hook
    elixir-mode-hook
    go-mode-hook
    haskell-mode-hook
    haskell-literate-mode-hook
    dart-mode-hook
    scala-mode-hook
    typescript-mode-hook
    typescript-tsx-mode-hook
    js2-mode-hook
    js-mode-hook
    rjsx-mode-hook
    tuareg-mode-hook
    latex-mode-hook
    LaTeX-mode-hook
    Tex-latex-mode-hook
    texmode-hook
    context-mode-hook
    texinfo-mode-hook
    bibtex-mode-hook
    clojure-mode-hook
    clojurec-mode-hook
    clojurescript-mode-hook
    clojurex-mode-hook
    clojure-ts-mode-hook
    clojurec-ts-mode-hook
    clojurescript-ts-mode-hook
    clojure-dart-ts-mode-hook
    sh-mode-hook
    bash-mode-hook
    web-mode-hook
    css-mode-hook
    elm-mode-hook
    emacs-lisp-mode-hook
    ielm-mode-hook
    lisp-interaction-mode-hook
    org-mode-hook
    php-mode-hook
    php-ts-mode-hook
    yaml-mode-hook
    zig-mode-hook
    groovy-mode-hook
    dockerfile-mode-hook
    d-mode-hook
    f90-mode-hook
    fortran-mode-hook
    nix-mode-hook
    nickel-mode-hook
    ess-r-mode-hook
    verilog-mode-hook
    swift-mode-hook
    csharp-mode-hook
    telega-chat-mode-hook
    markdown-mode-hook
    kotlin-mode-hook
    vhdl-mode-hook
    typst-mode-hook
    graphql-mode-hook
    c-ts-mode-hook
    c++-ts-mode-hook
    cmake-ts-mode-hook
    elixir-ts-mode-hook
    toml-ts-mode-hook
    css-ts-mode-hook
    java-ts-mode-hook
    js-ts-mode-hook
    json-ts-mode-hook
    python-ts-mode-hook
    bash-ts-mode-hook
    typescript-ts-mode-hook
    tsx-ts-mode-hook
    go-ts-mode-hook
    yaml-ts-mode-hook
    svelte-mode-hook
    fsharp-mode-hook
    beancount-mode-hook
    )
  "The default mode hook to enable lsp-bridge."
  :type '(repeat variable))

(defcustom lsp-bridge-get-single-lang-server-by-project nil
  "Get lang server with project path and file path.")

(defcustom lsp-bridge-get-multi-lang-server-by-project nil
  "Get lang server with project path and file path.")

(defcustom lsp-bridge-get-project-path-by-filepath nil
  "Default use command 'git rev-parse --show-toplevel' get project path,
you can customize `lsp-bridge-get-project-path-by-filepath' to return project path by give file path.")

(defcustom lsp-bridge-get-workspace-folder nil
  "In Java, sometimes, we need return same workspace folder for multiple projects,
you can customize `lsp-bridge-get-workspace-folder' to return workspace folder path by give project path.")

(defvar lsp-bridge-formatting-indent-alist
  '((c-mode                     . c-basic-offset) ; C
    (c-ts-mode                  . c-basic-offset) ; C
    (c++-mode                   . c-basic-offset) ; C++
    (markdown-mode              . c-basic-offset) ; Markdown.
    (csharp-mode                . c-basic-offset) ; C#
    (csharp-tree-sitter-mode    . csharp-tree-sitter-indent-offset) ; C#
    (d-mode                     . c-basic-offset)             ; D
    (julia-mode                 . c-basic-offset)             ; Julia
    (java-mode                  . c-basic-offset)             ; Java
    (java-ts-mode               . java-ts-mode-indent-offset) ; Java
    (jde-mode                   . c-basic-offset)   ; Java (JDE)
    (js-mode                    . js-indent-level)  ; JavaScript
    (js2-mode                   . js2-basic-offset) ; JavaScript-IDE
    (js3-mode                   . js3-indent-level) ; JavaScript-IDE
    (json-mode                  . js-indent-level)  ; JSON
    (json-ts-mode               . js-indent-level)  ; JSON
    (lua-mode                   . lua-indent-level) ; Lua
    (objc-mode                  . c-basic-offset)   ; Objective C
    (php-mode                   . c-basic-offset)   ; PHP
    (php-ts-mode                . php-ts-mode-indent-offset) ; PHP
    (perl-mode                  . perl-indent-level)         ; Perl
    (cperl-mode                 . cperl-indent-level)        ; Perl
    (raku-mode                  . raku-indent-offset)  ; Perl6/Raku
    (erlang-mode                . erlang-indent-level) ; Erlang
    (ada-mode                   . ada-indent)          ; Ada
    (sgml-mode                  . sgml-basic-offset)   ; SGML
    (nxml-mode                  . nxml-child-indent)   ; XML
    (nickel-mode                . c-basic-offset)
    (pascal-mode                . pascal-indent-level)     ; Pascal
    (typescript-mode            . typescript-indent-level) ; Typescript
    (typescript-ts-mode         . typescript-ts-mode-indent-offset) ; Typescript
    (tsx-ts-mode                . typescript-ts-mode-indent-offset) ; Typescript[TSX]
    (sh-mode                    . sh-basic-offset)   ; Shell Script
    (ruby-mode                  . ruby-indent-level) ; Ruby
    (enh-ruby-mode              . enh-ruby-indent-level) ; Ruby
    (crystal-mode               . crystal-indent-level) ; Crystal (Ruby)
    (css-mode                   . css-indent-offset)    ; CSS
	(move-mode                  . move-indent-offset)   ; Move
    (rust-mode                  . rust-indent-offset)   ; Rust
    (rust-ts-mode               . rust-ts-mode-indent-offset) ; Rust
    (rustic-mode                . rustic-indent-offset)       ; Rust
    (scala-mode                 . scala-indent:step)          ; Scala
    (powershell-mode            . powershell-indent)    ; PowerShell
    (ess-mode                   . ess-indent-offset)    ; ESS (R)
    (yaml-mode                  . yaml-indent-offset)   ; YAML
    (hack-mode                  . hack-indent-offset)   ; Hack
    (kotlin-mode                . c-basic-offset)       ; Kotlin
    (verilog-mode               . verilog-indent-level) ; Verilog
    (vhdl-mode                  . vhdl-basic-offset)    ; VHDL
    (go-mode                    . c-basic-offset)       ;Golang
    (go-ts-mode                 . c-basic-offset)       ;Golang
    (svelte-mode                . js-indent-level)      ;Svelte
    (fsharp-mode                . fsharp-indent-offset) ; F#
    (default                    . standard-indent)) ; default fallback
  "A mapping from `major-mode' to its indent variable.")

(defcustom lsp-bridge-string-interpolation-open-chars-alist
  '(;; For {}
    (python-mode .        "[^\$]\{")
    (python-ts-mode .     "[^\$]\{")
    ;; For ${}
    (js-mode .            "\$\{")
    (js-ts-mode .         "\$\{")
    (js2-mode .           "\$\{")
    (js3-mode .           "\$\{")
    (typescript-mode .    "\$\{")
    (typescript-ts-mode . "\$\{")
    (sh-mode .            "\$\{")
    (bash-mode .          "\$\{")
    (bash-ts-mode .       "\$\{")
    (typst--base-mode .   "\$\{")
    (typst--code-mode .   "\$\{")
    (typst--math-mode .   "\$\{")
    (typst--markup-mode . "\$\{")
    ;; For #{}
    (elixir-mode .        "\#\{")
    (elixir-ts-mode .     "\#\{")
    (ruby-mode .          "\#\{")
    ;; For {{}}
    (yaml-mode .          "\{\{"))
  "Open characters for string interpolation. The elements are cons cell (major-mode . open-char-regexp)"
  :type 'cons)

(defvar lsp-bridge-enable-with-tramp t
  "Whether enable lsp-bridge when editing tramp file.")

(defvar lsp-bridge-remote-save-password nil
  "Whether save password in netrc file.")

(defun lsp-bridge-find-file-hook-function ()
  (when (and lsp-bridge-enable-with-tramp (file-remote-p (buffer-file-name)))
    (lsp-bridge-sync-tramp-remote)))

(add-hook 'find-file-hook #'lsp-bridge-find-file-hook-function)

(defun lsp-bridge--get-indent-width (mode)
  "Get indentation offset for MODE."
  (or (alist-get mode lsp-bridge-formatting-indent-alist)
      (lsp-bridge--get-indent-width (or (get mode 'derived-mode-parent) 'default))))

(cl-defmacro lsp-bridge--with-file-buffer (filename filehost &rest body)
  "Evaluate BODY in buffer with FILEPATH."
  (declare (indent 1))
  `(when-let ((buffer (pcase ,filehost
                        ("" (lsp-bridge-get-match-buffer-by-filepath ,filename))
                        (_ (lsp-bridge-get-match-buffer-by-remote-file ,filehost ,filename)))))
     (with-current-buffer buffer
       ,@body)))

(cl-defmacro lsp-bridge-save-position (&rest body)
  "`save-excursion' not enough for LSP code format.
So we build this macro to restore postion after code format."
  `(let* ((current-buf (current-buffer))
          (current-line (line-number-at-pos nil t))
          (current-column (lsp-bridge--calculate-column))
          (indent-column (save-excursion
                           (back-to-indentation)
                           (lsp-bridge--calculate-column))))
     ,@body
     (switch-to-buffer current-buf)
     (goto-line current-line)
     (back-to-indentation)
     (forward-char (max (- current-column indent-column) 0))))

(defun lsp-bridge-is-remote-file ()
  (and (boundp 'lsp-bridge-remote-file-flag)
       lsp-bridge-remote-file-flag))

(defun lsp-bridge-get-buffer-file-name-text ()
  (lsp-bridge-buffer-file-name buffer-file-name))

(defun lsp-bridge-buffer-file-name (name)
  ;; `buffer-file-name' may contain face property, we need use `substring-no-properties' remove those face from buffer name.
  (when (stringp name)
    (substring-no-properties name)))

(defun lsp-bridge-get-buffer-truename (&optional filename)
  (if (lsp-bridge-is-remote-file)
      lsp-bridge-remote-file-path
    (let ((name (or filename
                    (lsp-bridge-get-buffer-file-name-text))))
      (when name
        (file-truename name)))))

(defun lsp-bridge-get-match-buffer-by-remote-file (host path)
  (cl-dolist (buffer (buffer-list))
    (with-current-buffer buffer
      (when (and (boundp 'lsp-bridge-remote-file-path)
                 (string-equal lsp-bridge-remote-file-path path)
                 (boundp 'lsp-bridge-remote-file-host)
                 (string-equal lsp-bridge-remote-file-host host))
        (cl-return buffer)))))

(defun lsp-bridge-get-match-buffer-by-filepath (name)
  (cl-dolist (buffer (buffer-list))
    (with-current-buffer buffer
      (when-let* ((file-name (buffer-file-name buffer))
                  (match-buffer (or (string-equal file-name name)
                                    (string-equal (file-truename file-name) name))))
        (cl-return buffer)))))

(defun lsp-bridge--get-project-path-func (filename)
  "Get project root path, search order:

1. Follow the rule of `lsp-bridge-get-project-path-by-filepath'
2. Search up `.dir-locals.el'
3. Search up `.git'"
  (if lsp-bridge-get-project-path-by-filepath
      ;; Fetch project root path by `lsp-bridge-get-project-path-by-filepath' if it set by user.
      (funcall lsp-bridge-get-project-path-by-filepath filename)
    ;; Otherwise try to search up `.dir-locals.el' file
    (car (dir-locals-find-file filename))))

(defun lsp-bridge--get-workspace-folder-func (project-path)
  (when lsp-bridge-get-workspace-folder
    (funcall lsp-bridge-get-workspace-folder project-path)))

(defun lsp-bridge--get-multi-lang-server-func (project-path filename)
  "Get lang server with project path, file path or file extension."
  (or (when lsp-bridge-get-multi-lang-server-by-project
        (funcall lsp-bridge-get-multi-lang-server-by-project project-path filename))
      (lsp-bridge-get-multi-lang-server-by-extension filename)
      (lsp-bridge-get-multi-lang-server-by-file-mode filename)))

(defun lsp-bridge--get-single-lang-server-func (project-path filename)
  "Get lang server with project path, file path or file extension."
  (or (when lsp-bridge-get-single-lang-server-by-project
        (funcall lsp-bridge-get-single-lang-server-by-project project-path filename))
      (lsp-bridge-get-single-lang-server-by-extension filename)
      (lsp-bridge-get-single-lang-server-by-file-mode filename)))

(defun lsp-bridge--user-emacs-directory-func ()
  "Get lang server with project path, file path or file extension."
  (expand-file-name user-emacs-directory))

(defun lsp-bridge--get-buffer-content-func (buffer-name &optional no-org-babel)
  "Get buffer content for lsp. BUFFER-NAME is name eval from (buffer-name)."
  (when-let* ((buf (get-buffer buffer-name)))
    (if (and lsp-bridge-enable-org-babel
             (eq major-mode 'org-mode) (not no-org-babel))
        (and lsp-bridge-org-babel--info-cache
             (org-element-property :value lsp-bridge-org-babel--info-cache))
      (with-current-buffer buf
        (buffer-substring-no-properties (point-min) (point-max))))))

(defun lsp-bridge--get-current-line-func ()
  (buffer-substring-no-properties (line-beginning-position) (line-end-position)))

(defvar-local lsp-bridge-tramp-sync-var nil)

(defun lsp-bridge--get-ssh-password-func (user host port)
  (condition-case nil
      (let* ((auth-source-creation-prompts
              '((secret . "password for %u@%h: ")))
             (found (nth 0 (auth-source-search :max 1
                                               :host host
                                               :user user
                                               :port port
                                               :require '(:secret)
                                               :create t))))
        (when (and lsp-bridge-remote-save-password (plist-get found :save-function))
          (funcall (plist-get found :save-function)))
        (if found
            (auth-info-password found)
          nil))
    (quit (progn
            (message "Cancelled password input.")
            nil))))

(defun lsp-bridge-get-lang-server-by-extension (filename extension-list)
  "Get lang server for file extension."
  (when-let* ((file-extension (file-name-extension filename))
              (langserver-info (cl-find-if
                                (lambda (pair)
                                  (let ((extension (car pair)))
                                    (if (eq (type-of extension) 'string)
                                        (string-equal file-extension extension)
                                      (member file-extension extension))))
                                extension-list)))
    (cdr langserver-info)))

(defun lsp-bridge-get-multi-lang-server-by-extension (filename)
  "Get lang server for file extension."
  (lsp-bridge-get-lang-server-by-extension filename lsp-bridge-multi-lang-server-extension-list))

(defun lsp-bridge-get-single-lang-server-by-extension (filename)
  "Get lang server for file extension."
  (lsp-bridge-get-lang-server-by-extension filename lsp-bridge-single-lang-server-extension-list))

(defun lsp-bridge-lang-server-by-mode (target-mode mode-list)
  "Get lang server for file mode."
  (cl-find-if
   (lambda (pair)
     (let ((mode (car pair)))
       (if (symbolp mode)
           (eq target-mode mode)
         (member target-mode mode))))
   mode-list))

(defun lsp-bridge-get-symbol-string-value (info)
  (pcase (format "%s" (type-of info))
    ("string" info)
    ("symbol" (symbol-value info))
    ))

(defun lsp-bridge-get-mode-name-from-file-path (file-path)
  (cdr (assoc file-path
              auto-mode-alist
              'string-match-p)))

(defun lsp-brige-get-mode (filepath)
  (let ((buffer (lsp-bridge-get-match-buffer-by-filepath filepath)))
    (if buffer
        (with-current-buffer buffer
          major-mode)
      (lsp-bridge-get-mode-name-from-file-path filepath))))

(defun lsp-bridge-get-multi-lang-server-by-file-mode (filename)
  "Get lang server for file mode."
  (when-let* ((mode (lsp-brige-get-mode filename))
              (langserver-info (lsp-bridge-lang-server-by-mode mode lsp-bridge-multi-lang-server-mode-list)))
    (lsp-bridge-get-symbol-string-value (cdr langserver-info))))

(defun lsp-bridge-get-single-lang-server-by-file-mode (filename)
  "Get lang server for file mode."
  (let* ((mode (lsp-brige-get-mode filename))
         (langserver-info (lsp-bridge-lang-server-by-mode mode lsp-bridge-single-lang-server-mode-list)))
    (cond (langserver-info
           (lsp-bridge-get-symbol-string-value (cdr langserver-info)))
          ((eq mode 'org-mode)
           (cond
            (lsp-bridge-use-wenls-in-org-mode
             "wen")
            (lsp-bridge-use-ds-pinyin-in-org-mode
             "ds-pinyin")
            (lsp-bridge-enable-org-babel
             (lsp-bridge-org-babel-check-lsp-server)))))))

(defun lsp-bridge-has-lsp-server-p ()
  (cond ((and lsp-bridge-enable-org-babel (eq major-mode 'org-mode))
         (setq-local acm-is-elisp-mode-in-org nil)
         (lsp-bridge-org-babel-check-lsp-server))
        (t
         (when-let* ((filename (or (ignore-errors (file-truename
                                                   (lsp-bridge-get-buffer-file-name-text)))
                                   (when (lsp-bridge-is-remote-file)
                                     lsp-bridge-remote-file-path))))
           (let* ((multi-lang-server-by-extension (or (lsp-bridge-get-multi-lang-server-by-extension filename)
                                                      (lsp-bridge-get-multi-lang-server-by-file-mode filename)))
                  (lang-server-by-extension (or (lsp-bridge-get-single-lang-server-by-extension filename)
                                                (lsp-bridge-get-single-lang-server-by-file-mode filename))))
             (if multi-lang-server-by-extension
                 multi-lang-server-by-extension
               lang-server-by-extension)
             )))))

(defun lsp-bridge-call-async (method &rest args)
  "Call Python EPC function METHOD and ARGS asynchronously."
  (lsp-bridge-deferred-chain
    (lsp-bridge-epc-call-deferred lsp-bridge-epc-process (read method) args)))

(defvar-local lsp-bridge-buffer-file-deleted nil)

(defun lsp-bridge-process-live-p ()
  (lsp-bridge-epc-live-p lsp-bridge-epc-process))

(defun lsp-bridge-call-file-api-p ()
  (and lsp-bridge-mode
       (lsp-bridge-has-lsp-server-p)
       (if (boundp 'acm-backend-lsp-server-command-exist)
           acm-backend-lsp-server-command-exist
         t)
       (lsp-bridge-process-live-p)))

(defun lsp-bridge-call-file-api (method &rest args)
  (if (lsp-bridge-is-remote-file)
      (lsp-bridge-remote-send-lsp-request method args)
    (if (file-remote-p (buffer-file-name))
        (message "[LSP-Bridge] remote file \"%s\" is updating info... skip call %s."
                 (buffer-file-name) method)
      (when (lsp-bridge-call-file-api-p)
        (if (and (boundp 'acm-backend-lsp-filepath)
                 (file-exists-p acm-backend-lsp-filepath))
            (if lsp-bridge-buffer-file-deleted
                ;; If buffer's file create again (such as switch branch back), we need save buffer first,
                ;; send the LSP request after the file is changed next time.
                (progn
                  (save-buffer)
                  (setq-local lsp-bridge-buffer-file-deleted nil)
                  (message "[LSP-Bridge] %s is back, will send the %s LSP request after the file is changed next time." acm-backend-lsp-filepath method))
              (when (and acm-backend-lsp-filepath
                         (not (string-equal acm-backend-lsp-filepath "")))
                (lsp-bridge-deferred-chain
                  (lsp-bridge-epc-call-deferred lsp-bridge-epc-process (read method) (append (list acm-backend-lsp-filepath) args)))))
          ;; We need send `closeFile' request to lsp server if we found buffer's file is not exist,
          ;; it is usually caused by switching branch or other tools to delete file.
          ;;
          ;; We won't send any lsp request until buffer's file create again.
          (unless lsp-bridge-buffer-file-deleted
            (lsp-bridge-close-buffer-file)
            (setq-local lsp-bridge-buffer-file-deleted t)
            (message "[LSP-Bridge] %s is not exist, stop send the %s LSP request until file create again." acm-backend-lsp-filepath method)))))))

(defun lsp-bridge-restart-process ()
  "Stop and restart LSP-Bridge process."
  (interactive)
  (lsp-bridge-diagnostic-hide-overlays)

  (lsp-bridge-kill-process)
  (lsp-bridge-start-process)
  (message "[LSP-Bridge] Process restarted."))

(defun lsp-bridge-profile-dump ()
  (interactive)
  (lsp-bridge-call-async "profile_dump"))

(defun lsp-bridge-start-process ()
  "Start LSP-Bridge process if it isn't started."
  (if (lsp-bridge-process-live-p)
      (remove-hook 'post-command-hook #'lsp-bridge-start-process)
    ;; start epc server and set `lsp-bridge-server-port'
    (lsp-bridge--start-epc-server)
    (let* ((lsp-bridge-args (append
                             (list lsp-bridge-python-file)
                             (list (number-to-string lsp-bridge-server-port))
                             (when lsp-bridge-enable-profile
                               (list "profile"))
                             )))

      ;; Set process arguments.
      (if lsp-bridge-enable-debug
          (progn
            (setq lsp-bridge-internal-process-prog "gdb")
            (setq lsp-bridge-internal-process-args (append (list "-batch" "-ex" "run" "-ex" "bt" "--args" lsp-bridge-python-command) lsp-bridge-args)))
        (setq lsp-bridge-internal-process-prog lsp-bridge-python-command)
        (setq lsp-bridge-internal-process-args lsp-bridge-args))

      ;; Start python process.
      (let ((process-connection-type (not (lsp-bridge--called-from-wsl-on-windows-p))))
        (setq lsp-bridge-internal-process
              (apply 'start-process
                     lsp-bridge-name lsp-bridge-name
                     lsp-bridge-internal-process-prog lsp-bridge-internal-process-args)))
      (set-process-query-on-exit-flag lsp-bridge-internal-process nil))))

(defun lsp-bridge--called-from-wsl-on-windows-p ()
  "Check whether lsp-bridge is called by Emacs on WSL and is running on Windows."
  (and (eq system-type 'gnu/linux)
       (string-match-p ".exe" lsp-bridge-python-command)))

(defvar lsp-bridge-stop-process-hook nil)

(defun lsp-bridge-kill-process ()
  "Stop LSP-Bridge process and kill all LSP-Bridge buffers."
  (interactive)

  ;; Run stop process hooks.
  (run-hooks 'lsp-bridge-stop-process-hook)

  ;; Kill process after kill buffer, make application can save session data.
  (lsp-bridge--kill-python-process))

(add-hook 'kill-emacs-hook #'lsp-bridge-kill-process)

(defun lsp-bridge--kill-python-process ()
  "Kill LSP-Bridge background python process."
  (when (lsp-bridge-process-live-p)
    ;; Cleanup before exit LSP-Bridge server process.
    (lsp-bridge-call-async "cleanup")
    ;; Delete LSP-Bridge server process.
    (lsp-bridge-epc-stop-epc lsp-bridge-epc-process)
    ;; Kill *lsp-bridge* buffer.
    (when (get-buffer lsp-bridge-name)
      (kill-buffer lsp-bridge-name))
    (setq lsp-bridge-epc-process nil)
    (message "[LSP-Bridge] Process terminated.")))

(defun lsp-bridge--first-start (lsp-bridge-epc-port)
  "Call `lsp-bridge--open-internal' upon receiving `start_finish' signal from server."
  ;; Make EPC process.
  (setq lsp-bridge-epc-process (make-lsp-bridge-epc-manager
                                :server-process lsp-bridge-internal-process
                                :commands (cons lsp-bridge-internal-process-prog lsp-bridge-internal-process-args)
                                :title (mapconcat 'identity (cons lsp-bridge-internal-process-prog lsp-bridge-internal-process-args) " ")
                                :port lsp-bridge-epc-port
                                :connection (lsp-bridge-epc-connect "127.0.0.1" lsp-bridge-epc-port)
                                ))
  (lsp-bridge-epc-init-epc-layer lsp-bridge-epc-process)

  ;; Search words from opened files.
  (lsp-bridge-search-words-index-files)

  ;; Synchronize elisp symbol to Python side.
  (lsp-bridge-elisp-symbols-update))

(defvar-local lsp-bridge-last-cursor-position 0)
(defvar-local lsp-bridge-prohibit-completion nil)

(defvar-local lsp-bridge-cursor-before-command 0)
(defvar-local lsp-bridge-cursor-after-command 0)

(defvar-local lsp-bridge-inlay-hint-last-update-pos nil)

(defun lsp-bridge-monitor-pre-command ()
  (setq-local lsp-bridge-cursor-before-command (point))

  ;; Tab-and-go
  (when (and acm-preview-overlay
             (not (string-prefix-p "acm" (format "%s" this-command))))
    (acm-complete))

  (when acm-filter-overlay
    (let ((this-command-string (format "%s" this-command)))
      (cond ((member this-command-string '("self-insert-command" "org-self-insert-command"))
             (setq this-command 'acm-filter-insert-char)
             (setq last-command 'acm-filter-insert-char))
            ((member this-command-string '("delete-block-backward" "grammatical-edit-backward-delete"))
             (setq this-command 'acm-filter-delete-char)
             (setq last-command 'acm-filter-delete-char))
            ))))

(defun lsp-bridge-monitor-post-command ()
  (setq-local lsp-bridge-cursor-after-command (point))

  (let ((this-command-string (format "%s" this-command)))
    (when (and lsp-bridge-mode
               (member this-command-string '("self-insert-command" "org-self-insert-command" "lsp-bridge-popup-complete-menu")))
      (lsp-bridge-try-completion))

    (when (lsp-bridge-has-lsp-server-p)
      (unless (equal lsp-bridge-last-cursor-position
                     (setq-local lsp-bridge-last-cursor-position (point)))
        ;; Only show hover when cursor move.
        (when (and lsp-bridge-enable-hover-diagnostic
                   (not (member this-command-string
                                '("self-insert-command" "org-self-insert-command"
                                  "lsp-bridge-diagnostic-jump-next" "lsp-bridge-diagnostic-jump-prev"))))
          (lsp-bridge-diagnostic-maybe-display-error-at-point))

        ;; Only send `change_cursor' request when user change cursor, except cause by mouse wheel.
        (unless (eq last-command 'mwheel-scroll)
          (lsp-bridge-call-file-api "change_cursor" (lsp-bridge--position))
          (if (and lsp-bridge-symbols-enable-which-func
                   (featurep 'which-func) which-function-mode)
              (lsp-bridge-call-file-api "document_symbol" (lsp-bridge--position)))))

      ;; Hide hover tooltip.
      (unless (string-prefix-p "lsp-bridge-popup-documentation-scroll" this-command-string)
        (lsp-bridge-hide-doc-tooltip))

      ;; Hide diagnostic tooltip.
      (unless (member this-command-string '("lsp-bridge-diagnostic-jump-next"
                                            "lsp-bridge-diagnostic-jump-prev"))
        (lsp-bridge-diagnostic-hide-tooltip))

      ;; Hide signature tooltip.
      (lsp-bridge-hide-signature-tooltip)

      ;; Hide code action frame when Emacs got focus.
      (unless (string-prefix-p "lsp-bridge-code-action" this-command-string)
        (unless (member this-command-string '("handle-switch-frame"))
          (ignore-errors
            (lsp-bridge-code-action-popup-quit))))

      ;; Try send inlay hint if window scroll.
      (redisplay t) ; NOTE: we need call `redisplay' to force `window-start' return RIGHT line number.
      (let ((window-pos (window-start)))
        (when (not (equal lsp-bridge-inlay-hint-last-update-pos window-pos))
          (lsp-bridge-try-send-inlay-hint-request)
          (setq-local lsp-bridge-inlay-hint-last-update-pos window-pos)))
      )))

(defun lsp-bridge-close-buffer-file ()
  (if (lsp-bridge-is-remote-file)
      (progn
        (lsp-bridge-remote-send-func-request "close_file" (list lsp-bridge-remote-file-path))
        (lsp-bridge-remote-send-func-request "search_file_words_close_file" (list lsp-bridge-remote-file-path)))

    (when (lsp-bridge-process-live-p)
      (when (and (lsp-bridge-has-lsp-server-p)
                 (boundp 'acm-backend-lsp-filepath))
        (lsp-bridge-call-async "close_file" acm-backend-lsp-filepath))

      (when buffer-file-name
        (lsp-bridge-call-async "search_file_words_close_file" (lsp-bridge-get-buffer-file-name-text))))))

(defun lsp-bridge-set-prefix-style (prefix-style)
  ;; Wen LSP server need `acm-get-input-prefix-bound' return ASCII keyword prefix,
  ;; other LSP server need use `bounds-of-thing-at-point' of symbol as keyword prefix.
  (setq-local acm-input-bound-style prefix-style))

(defun lsp-bridge-set-server-names (filename filehost server-names)
  (lsp-bridge--with-file-buffer filename filehost
                                (setq-local acm-backend-lsp-server-names server-names)))

(defun lsp-bridge-completion--record-items (filename
                                            filehost
                                            candidates
                                            position
                                            server-name
                                            completion-trigger-characters
                                            server-names)
  (lsp-bridge--with-file-buffer filename filehost
                                ;; Save completion items.
                                (setq-local acm-backend-lsp-cache-candidates nil)
                                (setq-local acm-backend-lsp-completion-position position)
                                (setq-local acm-backend-lsp-completion-trigger-characters completion-trigger-characters)
                                (setq-local acm-backend-lsp-server-names server-names)
                                (setq-local acm-backend-lsp-fetch-completion-item-ticker nil)

                                (let* ((lsp-items acm-backend-lsp-items)
                                       (completion-table (make-hash-table :test 'equal)))
                                  (dolist (item candidates)
                                    (plist-put item :annotation (capitalize (plist-get item :icon)))
                                    (puthash (plist-get item :key) item completion-table))
                                  (puthash server-name completion-table lsp-items)
                                  (setq-local acm-backend-lsp-items lsp-items))
                                (lsp-bridge-try-completion)))

(defun lsp-bridge-try-completion ()
  (cond (lsp-bridge-prohibit-completion
         (setq-local lsp-bridge-prohibit-completion nil))
        (t
         ;; Don't popup completion menu when `lsp-bridge-last-change-position' (cursor before send completion request) is not equal current cursor position.
         (when (equal lsp-bridge-last-change-position
                      (list (current-buffer) (buffer-chars-modified-tick) (point)))
           ;; Try popup completion frame.
           (if (cl-every (lambda (pred)
                           (if (functionp pred)
                               (let ((result (funcall pred)))
                                 (when lsp-bridge-enable-log
                                   (unless result
                                     (with-current-buffer (get-buffer-create lsp-bridge-name)
                                       (save-excursion
                                         (goto-char (point-max))
                                         (insert (format "\n*** lsp-bridge-try-completion execute predicate '%s' failed with result: '%s'\n"
                                                         pred result))))))
                                 result)
                             t))
                         lsp-bridge-completion-popup-predicates)
               (progn
                 (acm-template-candidate-init)
                 (acm-update)

                 ;; We need reset `lsp-bridge-manual-complete-flag' if completion menu popup by `lsp-bridge-popup-complete-menu'.
                 (when lsp-bridge-complete-manually
                   (setq-local lsp-bridge-manual-complete-flag nil)))
             (acm-hide)
             )))))

(defun lsp-bridge-record-last-change-position ()
  (setq lsp-bridge-last-change-position
        (list (current-buffer) (buffer-chars-modified-tick) (point))))

(defun lsp-bridge-popup-complete-menu ()
  (interactive)
  ;; Set `lsp-bridge-manual-complete-flag' to non-nil, make sure poup completion menu once.
  (setq-local lsp-bridge-manual-complete-flag t)

  ;; Record last change position make sure `lsp-bridge-try-completion' will popup completion menu.
  (lsp-bridge-record-last-change-position)

  ;; Sync src block content to lsp server make sure lsp-bridge can popup completion menu even user don't change code in src block.
  (when (and lsp-bridge-enable-org-babel (eq major-mode 'org-mode))
    (setq-local lsp-bridge-org-babel--update-file-before-change t)
    (lsp-bridge-org-babel-send-src-block-to-lsp-server))

  ;; We send `try_completion' request directly, because user input nothing before call command `lsp-bridge-popup-complete-menu'.
  (lsp-bridge-call-file-api "try_completion"
                            (lsp-bridge--position)
                            (acm-char-before)
                            (acm-get-input-prefix))

  ;; Complete other non-LSP backends.
  (lsp-bridge-complete-other-backends))

(defun lsp-bridge-not-match-stop-commands ()
  "Hide completion if `lsp-bridge-last-change-command' match commands in `lsp-bridge-completion-stop-commands'."
  (not (or (member lsp-bridge-last-change-command lsp-bridge-completion-stop-commands)
           (member (format "%s" last-command) lsp-bridge-completion-stop-commands))))

(defun lsp-bridge-string-interpolation-p (string-interpolation-open-chars-alist)
  "Check if the cursor position is subject to string interpolation"
  (when-let* ((search-char (cdr (assoc (buffer-local-value 'major-mode (current-buffer))
                                       string-interpolation-open-chars-alist)))
              (open-pos (save-excursion (search-backward-regexp search-char nil t))))
    (not (save-excursion (search-backward-regexp "\}" open-pos t)))))

(defun lsp-bridge-not-in-string ()
  "Hide completion if cursor in string area."
  (or
   ;; Allow completion in string.
   lsp-bridge-enable-completion-in-string
   ;; Allow sdcv completion in string area
   acm-enable-search-sdcv-words
   ;; Allow volar popup completion menu in string.
   (and (boundp 'acm-backend-lsp-filepath)
        acm-backend-lsp-filepath
        (string-suffix-p ".vue" acm-backend-lsp-filepath))
   ;; Other language not allowed popup completion in string, it's annoy
   (not (acm-in-string-p))
   ;; Allow popup completion menu for string interpolation
   (lsp-bridge-string-interpolation-p lsp-bridge-string-interpolation-open-chars-alist)
   ;; Allow file path completion in string area
   (ignore-errors
     (and (lsp-bridge-elisp-get-filepath)
          (or (file-exists-p (file-name-directory (lsp-bridge-elisp-get-filepath)))
              ;; Allow string in lsp-bridge-remote file.
              (lsp-bridge-is-remote-file))))))

(defun lsp-bridge-not-execute-macro ()
  "Hide completion during executing macros."
  (not executing-kbd-macro))

(defun lsp-bridge-not-in-mark-macro ()
  "Hide completion markmacro enable."
  (not (and (featurep 'markmacro)
            markmacro-overlays)))

(defun lsp-bridge-not-delete-command ()
  "Hide completion menu if last command is delete command."
  (not lsp-bridge-last-change-is-delete-command-p))

(defun lsp-bridge-not-follow-complete ()
  "Hide completion if last command is `acm-complete'."
  (or
   (not (member (format "%s" last-command) '("acm-complete" "acm-complete-quick-access")))
   (member (format "%s" this-command) '("self-insert-command" "org-self-insert-command"))
   ))

(defun lsp-bridge-not-only-blank-before-cursor ()
  "Hide completion if only blank before cursor, except in roam bracket."
  (or (not
       (null
        (split-string (buffer-substring-no-properties
                       (max (1- (point)) (line-beginning-position))
                       (point)))))
      ;; Keep completion after space in Org roam bracket.
      (acm-in-roam-bracket-p)))

(defun lsp-bridge-not-match-hide-characters ()
  "Hide completion if char before cursor match `lsp-bridge-completion-hide-characters'."
  (let ((char (ignore-errors (char-to-string (char-before)))))
    (or (and lsp-bridge-completion-obey-trigger-characters-p
             (member char (if (boundp 'acm-backend-lsp-completion-trigger-characters)
                              (symbol-value 'acm-backend-lsp-completion-trigger-characters))))
        (not (member char lsp-bridge-completion-hide-characters)))))

(defun lsp-bridge-is-evil-state ()
  "If `evil' mode is enable, only show completion when evil is in insert mode."
  (or (not (featurep 'evil))
      (evil-insert-state-p)
      (evil-emacs-state-p)))

(defun lsp-bridge-is-meow-state ()
  "If `meow' mode is enable, only show completion when meow is in insert mode."
  (or (not (featurep 'meow))
      meow-insert-mode
      (minibufferp)))

(defun lsp-bridge-not-in-multiple-cursors ()
  "If `multiple-cursors' mode is enable, hide completion menu."
  (not (and (featurep 'multiple-cursors)
            multiple-cursors-mode)))

(defun lsp-brige-not-in-chatgpt-response ()
  "Don't popup completion menu if ChatGPT is responsing."
  (not (and (boundp 'mind-wave-is-response-p)
            mind-wave-is-response-p)))

(defvar-local lsp-bridge-manual-complete-flag nil)

(defun lsp-bridge-not-complete-manually ()
  "If `lsp-bridge-complete-manually' is non-nil, hide completion menu."
  (or
   ;; Don't hide completion menu if it has show up.
   (acm-frame-visible-p acm-menu-frame)

   ;; Show completion menu when `lsp-bridge-complete-manually' and `lsp-bridge-manual-complete-flag' are non-nil.
   ;; If `lsp-bridge-complete-manually' is nil, not check `lsp-bridge-manual-complete-flag'.
   (not lsp-bridge-complete-manually)
   lsp-bridge-manual-complete-flag
   ))

(defun lsp-bridge-not-in-org-table ()
  (not (and (boundp 'org-at-table-p)
            (org-at-table-p))))

(defun lsp-bridge--point-position (pos)
  "Get position of POS."
  (save-excursion
    (goto-char pos)
    (lsp-bridge--position)))

(defun lsp-bridge--calculate-column ()
  "Calculate character offset of cursor in current line."
  (/ (- (length (encode-coding-region (line-beginning-position)
                                      (min (point) (point-max)) 'utf-16 t))
        2)
     2))

(defun lsp-bridge--position ()
  "Get position of cursor."
  ;; we should use ABSOLUTE line number to be compatible with narrowed buffer
  (list :line (1- (line-number-at-pos nil t))
        :character (lsp-bridge--calculate-column)))

(defvar-local lsp-bridge--before-change-begin-pos nil)
(defvar-local lsp-bridge--before-change-end-pos nil)
(defvar-local lsp-bridge--before-change-begin-point nil)
(defvar-local lsp-bridge--before-change-end-point nil)

(defun lsp-bridge-monitor-before-change (begin end)
  ;; Use `save-match-data' protect match data, avoid conflict with command call `search-regexp'.
  (save-match-data
    (when (lsp-bridge-has-lsp-server-p)
      ;; Send whole org src block to lsp server.
      (lsp-bridge-org-babel-send-src-block-to-lsp-server))

    ;; Set `lsp-bridge--before-change-begin-pos' and `lsp-bridge--before-change-end-pos'
    ;; if `lsp-bridge-has-lsp-server-p' or `lsp-bridge-is-remote-file'
    (when (or (lsp-bridge-has-lsp-server-p)
              (lsp-bridge-is-remote-file))
      (setq-local lsp-bridge--before-change-begin-point begin)
      (setq-local lsp-bridge--before-change-end-point end)

      (setq-local lsp-bridge--before-change-begin-pos (lsp-bridge--point-position begin))
      (setq-local lsp-bridge--before-change-end-pos (lsp-bridge--point-position end))
      )))

(defun lsp-bridge-monitor-post-self-insert ()
  ;; Make sure this function be called after `electric-pair-mode'
  ;; `smartparens-mode' or something similar if they are enabled.
  ;;
  ;; Because pairing parethness or quotes will call `after-change-functions'
  ;; multiple times. For example: (| represents the cursor)
  ;;
  ;;         dic|
  ;;
  ;; Press `[', then the following situation will be observed in
  ;; `lsp-bridge-monitor-after-change':
  ;;
  ;;         dic[|
  ;;         dic|
  ;;         dic[|
  ;;         dic[]|
  ;;
  ;; The last position of cursor is wrong, that makes a misjudgment in
  ;; `lsp-bridge-try-completion'.
  (lsp-bridge-record-last-change-position))

(defun lsp-bridge-monitor-after-change (begin end length)
  ;; Nothing change actual if `begin' and `end' equal `lsp-bridge--before-change-begin-point' and `lsp-bridge--before-change-end-point'
  ;; Then we should not send any request to search backend.
  (unless (and (equal begin lsp-bridge--before-change-begin-point)
               (equal end lsp-bridge--before-change-end-point))
    ;; Use `save-match-data' protect match data, avoid conflict with command call `search-regexp'.
    (save-match-data
      (unless lsp-bridge-revert-buffer-flag
        (let ((change-text (buffer-substring-no-properties begin end)))
          ;; Record last command to `lsp-bridge-last-change-command'.
          (setq lsp-bridge-last-change-command (format "%s" this-command))

          ;; Record last change position to avoid popup outdate completions.
          (lsp-bridge-record-last-change-position)

          ;; Set `lsp-bridge-last-change-is-delete-command-p'
          (setq lsp-bridge-last-change-is-delete-command-p (> length 0))

          ;; Sync change for org babel if we enable it
          (lsp-bridge-org-babel-monitor-after-change begin end length)

          ;; Send LSP requests.
          (when (or (lsp-bridge-call-file-api-p)
                    (lsp-bridge-is-remote-file))

            ;; Uncomment below code to debug `change_file' protocol.
            ;; (message (format "change_file: '%s' '%s' '%s' '%s' '%s' '%s'"
            ;;                  length
            ;;                  lsp-bridge--before-change-begin-pos
            ;;                  lsp-bridge--before-change-end-pos
            ;;                  (lsp-bridge--position)
            ;;                  change-text
            ;;                  (buffer-substring-no-properties (line-beginning-position) (point))
            ;;                  ))

            ;; Send change_file request to trigger LSP completion.
            (lsp-bridge-call-file-api "change_file"
                                      lsp-bridge--before-change-begin-pos
                                      lsp-bridge--before-change-end-pos
                                      length
                                      change-text
                                      (lsp-bridge--position)
                                      (acm-char-before)
                                      (buffer-name)
                                      (acm-get-input-prefix))

            ;; Send inlay hint request.
            (lsp-bridge-try-send-inlay-hint-request))

          ;; Complete other non-LSP backends.
          (lsp-bridge-complete-other-backends)

          ;; Update search words backend.
          (lsp-bridge-search-words-update
           lsp-bridge--before-change-begin-pos
           lsp-bridge--before-change-end-pos
           change-text)
          )))))

(defun lsp-bridge-try-send-inlay-hint-request ()
  (when lsp-bridge-enable-inlay-hint
    (lsp-bridge-inlay-hint)))

(defun lsp-bridge-complete-other-backends ()
  (let* ((this-command-string (format "%s" this-command))
         (current-word (thing-at-point 'word t))
         (current-symbol (thing-at-point 'symbol t)))
    ;; TabNine search.
    (when (and acm-enable-tabnine
               (lsp-bridge-process-live-p))
      (lsp-bridge-tabnine-complete))

    ;; Copilot search.
    (when (and acm-enable-copilot
               (lsp-bridge-process-live-p)
               ;; Copilot backend not support remote file now, disable it temporary.
               (not (lsp-bridge-is-remote-file))
               ;; Don't enable copilot on Markdown mode, Org mode, ielm and minibuffer, very disruptive to writing.
               (not (or (derived-mode-p 'markdown-mode)
                        (eq major-mode 'org-mode)
                        (derived-mode-p 'inferior-emacs-lisp-mode)
                        (minibufferp))))
      (lsp-bridge-copilot-complete))

    ;; Codeium search.
    (when (and acm-enable-codeium
               (lsp-bridge-process-live-p)
               ;; Codeium backend not support remote file now, disable it temporary.
               (or (not (lsp-bridge-is-remote-file)) lsp-bridge-use-local-codeium)
               ;; Don't enable codeium on Markdown mode, Org mode, ielm and minibuffer, very disruptive to writing.
               (not (or (derived-mode-p 'markdown-mode)
                        (eq major-mode 'org-mode)
                        (derived-mode-p 'inferior-emacs-lisp-mode)
                        (minibufferp))))
      (lsp-bridge-codeium-complete))

    (when (and acm-enable-ctags
               (lsp-bridge-process-live-p))
      (unless (or (string-equal current-word "") (null current-word))
        (if (lsp-bridge-is-remote-file)
            ;; remote file buffer do not associate with an actual file on the disk
            ;; the buffer is created by lsp-bridge-opne-remote-file--response
            ;; hence (buffer-file-name) will return nil
            ;; should use buffer local variable lsp-bridge-remote-file-path
            (with-current-buffer (buffer-name)
              (lsp-bridge-remote-send-func-request "ctags_complete"
                                                   (list
                                                    current-word
                                                    (tramp-file-local-name lsp-bridge-remote-file-path)
                                                    (1- (point)))))
          (lsp-bridge-call-async "ctags_complete" current-word (buffer-file-name) (1- (point))))))

    ;; Search sdcv dictionary.
    (when acm-enable-search-sdcv-words
      ;; Search words if current prefix is not empty.
      (unless (or (string-equal current-word "") (null current-word))
        (lsp-bridge-call-async "search_sdcv_words_search" current-word)))

    ;; Search elisp symbol.
    (lsp-bridge-elisp-symbols-search current-symbol)

    ;; Send change file to search-words backend.
    (unless lsp-bridge-prohibit-completion
      (when (or buffer-file-name
                (lsp-bridge-is-remote-file))
        (let ((current-word (acm-backend-search-file-words-get-point-string)))
          ;; Search words if current prefix is not empty.
          (unless (or (string-equal current-word "") (null current-word))
            (if (lsp-bridge-is-remote-file)
                (lsp-bridge-remote-send-func-request "search_file_words_search" (list current-word))
              (lsp-bridge-call-async "search_file_words_search" current-word))))))

    ;; Send tailwind keyword search request just when cursor in class area.
    (when (and (derived-mode-p 'web-mode)
               (acm-in-string-p)
               (save-excursion
                 (search-backward-regexp "class=" (point-at-bol) t)))
      (unless (or (string-equal current-symbol "") (null current-symbol))
        (if (lsp-bridge-is-remote-file)
            (lsp-bridge-remote-send-func-request "search_tailwind_keywords_search" (list lsp-bridge-remote-file-path current-symbol))
          (lsp-bridge-call-async "search_tailwind_keywords_search"
                                 (lsp-bridge-get-buffer-file-name-text)
                                 current-symbol))))

    ;; Send path search request when detect path string.
    (if (acm-in-string-p)
        (when-let* ((filename (lsp-bridge-elisp-get-filepath))
                    (dirname (ignore-errors (expand-file-name (file-name-directory filename)))))
          (if (lsp-bridge-is-remote-file)
              (let ((path (if (tramp-tramp-file-p dirname)
                              (tramp-file-name-localname (tramp-dissect-file-name dirname))
                            dirname)))
                (lsp-bridge-remote-send-func-request "search_paths_search"
                                                     (list path (file-name-base filename))))

            (when (file-exists-p dirname)
              (lsp-bridge-call-async "search_paths_search"
                                     dirname
                                     (file-name-base filename)
                                     ))))
      ;; We need cleanup `acm-backend-path-items' when cursor not in string.
      ;; Otherwise, other completion backend won't show up.
      (setq-local acm-backend-path-items nil))))

(defun lsp-bridge-elisp-get-filepath ()
  " Supports obtaining paths with spaces "
  (let* ((file-end (point))
         (filepath (save-excursion
                     (catch 'break
                       (let* ((file-path "")
                              (file-beg 0))
                         (while (acm-in-string-p)
                           (setq file-beg (car (bounds-of-thing-at-point 'filename)))
                           (if file-beg
                               (progn
                                 (setq file-path (buffer-substring file-beg file-end))
                                 (if (and (file-name-directory file-path) (file-exists-p (file-name-directory file-path)))
                                     (progn
                                       (throw 'break file-path))
                                   (goto-char (1- file-beg))))
                             (throw 'break nil))))))))
    filepath))

(defun lsp-bridge-elisp-symbols-update ()
  "We need synchronize elisp symbols to Python side when idle."
  (when (lsp-bridge-process-live-p)
    (let* ((symbols (acm-backend-elisp-get-symbols))
           (symbols-size (length symbols)))
      ;; Only synchronize when new symbol created.
      (unless (equal acm-backend-elisp-symbols-update-size symbols-size)
        (lsp-bridge-call-async "search_list_update"
                               "elisp"
                               symbols
                               acm-backend-elisp-search-max-number)
        (setq acm-backend-elisp-symbols-update-size symbols-size)))))

(defun lsp-bridge-elisp-symbols-search (current-symbol)
  (when (and (acm-is-elisp-mode-p)
             (not (acm-in-comment-p)))
    ;; Search words if current prefix is not empty.
    (unless (or (string-equal current-symbol "") (null current-symbol))
      (lsp-bridge-call-async "search_list_search" "elisp" current-symbol))))

(defun lsp-bridge-search-words-index-files ()
  "Index files when lsp-bridge python process finish."
  (if (lsp-bridge-is-remote-file)
      (let* ((host lsp-bridge-remote-file-host)
             (buffers (cl-remove-if-not (lambda (buf)
                                          (with-current-buffer buf
                                            (and (lsp-bridge-is-remote-file)
                                                 (string-equal lsp-bridge-remote-file-host host))))
                                        (buffer-list)))
             (files (mapcar (lambda (buf)
                              (with-current-buffer buf
                                lsp-bridge-remote-file-path))
                            buffers)))
        (lsp-bridge-remote-send-func-request "search_file_words_index_files" (list files)))
    (let ((files (cl-remove-if (lambda (elt)
                                 (or (null elt)
                                     (file-remote-p elt)
                                     (member (file-name-extension elt)
                                             lsp-bridge-search-words-prohibit-file-extensions)))
                               (mapcar (lambda (b) (lsp-bridge-buffer-file-name (buffer-file-name b))) (buffer-list)))))
      (lsp-bridge-call-async "search_file_words_index_files" files))))

(defun lsp-bridge-search-words-update (begin-pos end-pos change-text)
  (if (lsp-bridge-is-remote-file)
      (progn
        (lsp-bridge-remote-send-func-request "search_file_words_load_file" (list lsp-bridge-remote-file-path t)))
    (when (lsp-bridge-process-live-p)
      (lsp-bridge-call-async "search_file_words_change_buffer"
                             (substring-no-properties (buffer-name))
                             begin-pos
                             end-pos
                             change-text
                             ))))

(defun lsp-bridge-completion-ui-visible-p ()
  (acm-frame-visible-p acm-menu-frame))

(defun lsp-bridge-monitor-after-save ()
  (lsp-bridge-call-file-api "save_file" (buffer-name)))

(defcustom lsp-bridge-find-def-fallback-function nil
  "Fallback for find definition failure."
  :type 'function
  :group 'lsp-bridge)

(defcustom lsp-bridge-find-ref-fallback-function nil
  "Fallback for find referecences failure."
  :type 'function
  :group 'lsp-bridge)

(defcustom lsp-bridge-find-def-select-in-open-windows nil
  "If this option is turned on, when searching for function definitions,
already open windows will be selected instead of switching buffers.

Off by default."
  :type 'boolean
  :group 'lsp-bridge)

(defvar-local lsp-bridge-jump-to-def-in-other-window nil)

(defun lsp-bridge-find-def ()
  (interactive)
  (cond
   ((acm-is-elisp-mode-p)
    (acm-backend-elisp-find-def))
   (t
    (setq-local lsp-bridge-jump-to-def-in-other-window nil)
    (lsp-bridge-call-file-api "find_define" (lsp-bridge--position)))))

(defun lsp-bridge-find-def-other-window ()
  (interactive)
  (cond
   ((acm-is-elisp-mode-p)
    (acm-backend-elisp-find-def))
   (t
    (setq-local lsp-bridge-jump-to-def-in-other-window t)
    (lsp-bridge-call-file-api "find_define" (lsp-bridge--position)))))

(defun lsp-bridge-find-def-return ()
  "Pop off lsp-bridge-mark-ring and jump to the top location."
  (interactive)
  ;; Pop entries that refer to non-existent buffers.
  (while (and lsp-bridge-mark-ring (not (marker-buffer (car lsp-bridge-mark-ring))))
    (setq-local lsp-bridge-mark-ring (cdr lsp-bridge-mark-ring)))
  (or lsp-bridge-mark-ring
      (error "[LSP-Bridge] No lsp-bridge mark set"))
  (let* ((this-buffer (current-buffer))
         (marker (pop lsp-bridge-mark-ring))
         (buffer (marker-buffer marker))
         (position (marker-position marker)))
    (set-buffer buffer)
    (or (and (>= position (point-min))
             (<= position (point-max)))
        (if widen-automatically
            (widen)
          (error "[LSP-Bridge] mark position is outside accessible part of buffer %s"
                 (buffer-name buffer))))
    (goto-char position)
    (unless (equal buffer this-buffer)
      (switch-to-buffer buffer))
    (recenter)
    ))

(defun lsp-bridge-find-type-def ()
  (interactive)
  (setq-local lsp-bridge-jump-to-def-in-other-window nil)
  (lsp-bridge-call-file-api "find_type_define" (lsp-bridge--position)))

(defun lsp-bridge-find-type-def-other-window ()
  (interactive)
  (setq-local lsp-bridge-jump-to-def-in-other-window t)
  (lsp-bridge-call-file-api "find_type_define" (lsp-bridge--position)))

(defun lsp-bridge-find-impl ()
  (interactive)
  (setq-local lsp-bridge-jump-to-def-in-other-window nil)
  (lsp-bridge-call-file-api "find_implementation" (lsp-bridge--position)))

(defun lsp-bridge-find-impl-other-window ()
  (interactive)
  (setq-local lsp-bridge-jump-to-def-in-other-window t)
  (lsp-bridge-call-file-api "find_implementation" (lsp-bridge--position)))

(defun lsp-bridge-find-references ()
  (interactive)
  (lsp-bridge-call-file-api "find_references" (lsp-bridge--position)))

(defun lsp-bridge-find-def-fallback (position)
  (if (not (= (length lsp-bridge-peek-ace-list) 0))
      (progn
	    (if (nth 0 lsp-bridge-peek-ace-list)
	        (kill-buffer (nth 0 lsp-bridge-peek-ace-list)))
	    (switch-to-buffer (nth 2 lsp-bridge-peek-ace-list))
	    (goto-char (nth 1 lsp-bridge-peek-ace-list))))
  (message "[LSP-Bridge] No definition found.")
  (if (functionp lsp-bridge-find-def-fallback-function)
      (funcall lsp-bridge-find-def-fallback-function position)))

(defun lsp-bridge-find-ref-fallback (position)
  (message "[LSP-Bridge] No references found.")
  (if (functionp lsp-bridge-find-ref-fallback-function)
      (funcall lsp-bridge-find-ref-fallback-function position)))

(defun lsp-bridge-references--popup (references-content references-counter position)
  (if (> references-counter 0)
      (progn
        (lsp-bridge-ref-popup references-content references-counter)
        (message "[LSP-Bridge] Found %s references" references-counter))
    (lsp-bridge-find-ref-fallback position)))

(defun lsp-bridge-rename ()
  (interactive)
  (lsp-bridge-call-file-api "prepare_rename" (lsp-bridge--position))
  (let ((new-name (substring-no-properties (read-string "Rename to: " (thing-at-point 'symbol 'no-properties)))))
    (lsp-bridge-call-file-api "rename" (lsp-bridge--position) new-name)))

(defun lsp-bridge-flash-region (start-pos end-pos)
  (require 'pulse)
  (let ((pulse-iterations 1)
        (pulse-delay lsp-bridge-flash-region-delay))
    (pulse-momentary-highlight-region start-pos end-pos 'lsp-bridge-font-lock-flash)))

(defun lsp-bridge-flash-line ()
  (lsp-bridge-flash-region
   (save-excursion
     (vertical-motion 0) (point))
   (save-excursion
     (vertical-motion 1) (point))))

(defun lsp-bridge-rename--highlight (filename filehost bound-start bound-end)
  (lsp-bridge--with-file-buffer filename filehost
                                (lsp-bridge-flash-region
                                 (acm-backend-lsp-position-to-point bound-start)
                                 (acm-backend-lsp-position-to-point bound-end))))

(defun lsp-bridge-show-documentation ()
  (interactive)
  (lsp-bridge-call-file-api "hover" (lsp-bridge--position) "buffer"))

(defun lsp-bridge-popup-documentation ()
  (interactive)
  (lsp-bridge-call-file-api "hover" (lsp-bridge--position) "popup"))

(defun lsp-bridge-signature-help-fetch ()
  (interactive)
  (when (lsp-bridge-has-lsp-server-p)
    (unless (equal lsp-bridge-cursor-before-command lsp-bridge-cursor-after-command)
      (lsp-bridge-call-file-api "signature_help" (lsp-bridge--position)))))

(defun lsp-bridge-pick-file-path (filename)
  ;; Remove `file://' and `:file://' prefix.
  (cond ((string-prefix-p "file://" filename)
         (setq filename (string-remove-prefix "file://" filename)))
        ((string-prefix-p ":file://" filename)
         (setq filename (string-remove-prefix ":file://" filename))))

  ;; Convert `%XX' sequences to `:'
  (setq filename (url-unhex-string filename))

  ;; Remove / before drive letter on Windows
  (when (string-match "^/[A-Za-z]:" filename)
    (setq filename (substring filename 1)))

  filename)

(defun lsp-bridge-file-apply-edits (filename edits &optional temp-buffer)
  (if temp-buffer
      ;; Apply edits to temp buffer.
      (with-current-buffer temp-buffer
        (acm-backend-lsp-apply-text-edits edits))

    ;; Pick filename from LSP return file string.
    (setq filename (lsp-bridge-pick-file-path filename))

    (find-file-noselect filename)
    (save-excursion
      (find-file filename)
      (acm-backend-lsp-apply-text-edits edits)))

  (setq-local lsp-bridge-prohibit-completion t))

(defun lsp-bridge-define--jump-record-postion ()
  ;; Record postion.
  (let ((marker (set-marker (mark-marker) (point) (current-buffer))))
    (setq position-before-jump (copy-marker marker)))
  (setq mark-ring lsp-bridge-mark-ring))

(defun lsp-bridge-find-window-match-filename (filename)
  (cl-dolist (window (window-list))
    (when (string-equal filename (buffer-file-name (window-buffer window)))
      (cl-return window))))

(defun lsp-bridge-define--jump (filename filehost position)
  (let (position-before-jump)
    (lsp-bridge-define--jump-record-postion)

    (if (or (string-equal filehost "") lsp-bridge-enable-with-tramp)
        (progn
          (setq filename (concat (cdr (assoc filehost lsp-bridge-tramp-alias-alist)) filename))
          (let ((match-window (lsp-bridge-find-window-match-filename filename)))
            (if (and lsp-bridge-find-def-select-in-open-windows
                     match-window)
                ;; Try select to window if `lsp-bridge-find-def-select-in-open-windows' is non-nil.
                (select-window match-window)
              ;; Jump to define.
              ;; Show define in other window if `lsp-bridge-jump-to-def-in-other-window' is non-nil.
              (if lsp-bridge-jump-to-def-in-other-window
                  (find-file-other-window filename)
                (find-file filename))
              ))

          ;; Init jump history in new buffer.
          (setq-local lsp-bridge-mark-ring (append (list position-before-jump) mark-ring))

          (lsp-bridge-define--jump-flash position))
      (lsp-bridge-call-async "open_remote_file" (format "%s:%s" filehost filename) position))
    ))

(defun lsp-bridge-define--jump-flash (position)
  ;; Jump to define postion.
  (goto-char (acm-backend-lsp-position-to-point position))
  (recenter)

  ;; Flash define line.
  (lsp-bridge-flash-line))

(defun lsp-bridge-switch-to-documentation-buffer (norecord)
  (interactive)
  (switch-to-buffer-other-window
   (get-buffer-create lsp-bridge-buffer-documentation-buffer) norecord))

(defun lsp-bridge-show-documentation--callback (value)
  (let ((buffer (get-buffer-create lsp-bridge-buffer-documentation-buffer)))
    (with-current-buffer buffer
      (read-only-mode -1)
      (erase-buffer)
      (insert value)
      (setq-local truncate-lines nil)
      (acm-markdown-render-content t)
      (read-only-mode 1))
    (display-buffer buffer 'display-buffer-reuse-window)))

(defvar lsp-bridge-popup-documentation-frame nil)

(defun lsp-bridge-popup-documentation-scroll-up (&optional arg)
  (interactive)
  (when (frame-live-p lsp-bridge-popup-documentation-frame)
    (with-selected-frame lsp-bridge-popup-documentation-frame
      (apply #'scroll-up-command arg))))

(defun lsp-bridge-popup-documentation-scroll-down (&optional arg)
  (interactive)
  (when (frame-live-p lsp-bridge-popup-documentation-frame)
    (with-selected-frame lsp-bridge-popup-documentation-frame
      (apply #'scroll-down-command arg))))

(defun lsp-bridge-popup-documentation--callback (value)
  (let ((emacs-frame (or acm-frame--emacs-frame (selected-frame))))
    (with-current-buffer (get-buffer-create lsp-bridge-popup-documentation-buffer)
      (read-only-mode -1)
      (erase-buffer)
      (insert value)
      (setq-local truncate-lines nil)
      (acm-markdown-render-content))

    (acm-frame-new lsp-bridge-popup-documentation-frame
                   lsp-bridge-popup-documentation-buffer
                   "lsp bridge popup documentation frame"
                   (/ (frame-width emacs-frame) 2)
                   (/ (frame-height emacs-frame) 2)
                   )))

(defun lsp-bridge-hide-doc-tooltip ()
  (acm-frame-hide-frame lsp-bridge-popup-documentation-frame))

(defcustom lsp-bridge-signature-show-function 'message
  "Function to render signature help. Set to `lsp-bridge-signature-show-with-frame' to use the popup frame."
  :type 'function
  :group 'lsp-bridge)

(defcustom lsp-bridge-signature-show-with-frame-position "bottom-right"
  "The popup position of signature frame.

Default is `bottom-right', you can choose other value: `top-left', `top-right', `bottom-left', 'point'."
  :type 'string
  :group 'lsp-bridge)

(defcustom lsp-bridge-signature-buffer " *lsp-bridge-signature*"
  "Buffer for display signature information."
  :type 'string
  :group 'lsp-bridge)

(defvar lsp-bridge-signature-frame nil)

(defun lsp-bridge-hide-signature-tooltip ()
  (acm-frame-hide-frame lsp-bridge-signature-frame))

(defun lsp-bridge-signature-show-with-frame (str)
  "Use popup frame to show the STR signatureHelp string."
  (if (not (string-empty-p str))
      (progn
        (with-current-buffer (get-buffer-create lsp-bridge-signature-buffer)
          (erase-buffer)
          (insert str)
          (visual-line-mode 1)
          (current-buffer))

        (acm-frame-new lsp-bridge-signature-frame
                       lsp-bridge-signature-buffer
                       "lsp bridge signature frame"
                       nil
                       nil
                       lsp-bridge-signature-show-with-frame-position
                       ))
    (lsp-bridge-hide-signature-tooltip)))

(defun lsp-bridge-signature-help--update (help-infos help-index)
  (let ((index 0)
        (help ""))
    (dolist (help-info help-infos)
      (setq help (concat help
                         (propertize help-info 'face (if (equal index help-index) 'font-lock-function-name-face 'default))
                         (if (equal index (1- (length help-infos))) "" ", ")))
      (setq index (1+ index)))

    (unless (string-equal help "")
      (let ((message-log-max nil))
        (funcall lsp-bridge-signature-show-function help)))))

(defvar lsp-bridge--last-buffer nil)

(defun lsp-bridge-monitor-window-buffer-change ()
  ;; Hide completion, diagnostic and signature frame when buffer or window changed.
  (unless (eq (current-buffer)
              lsp-bridge--last-buffer)
    (lsp-bridge-hide-doc-tooltip)
    (lsp-bridge-diagnostic-hide-tooltip)
    (lsp-bridge-hide-signature-tooltip))

  (unless (or (minibufferp)
              (string-equal (buffer-name) "*Messages*"))
    (setq lsp-bridge--last-buffer (current-buffer))))

(add-hook 'post-command-hook 'lsp-bridge-monitor-window-buffer-change)

(defun lsp-bridge-enable-in-minibuffer ()
  (when (and lsp-bridge-enable-completion-in-minibuffer
             (where-is-internal #'completion-at-point (list (current-local-map))))
    (lsp-bridge-mode 1)
    ))

(add-hook 'minibuffer-setup-hook #'lsp-bridge-enable-in-minibuffer)

(defconst lsp-bridge--internal-hooks
  '((before-change-functions lsp-bridge-monitor-before-change nil t)
    (after-change-functions lsp-bridge-monitor-after-change nil t)
    (pre-command-hook lsp-bridge-monitor-pre-command nil t)
    (post-command-hook lsp-bridge-monitor-post-command nil t)
    (after-save-hook lsp-bridge-monitor-after-save nil t)
    (kill-buffer-hook lsp-bridge-close-buffer-file nil t)
    (before-revert-hook lsp-bridge-close-buffer-file nil t)
    (post-self-insert-hook lsp-bridge-monitor-post-self-insert 90 t)
    ))

(defvar lsp-bridge-mode-map (make-sparse-keymap))

(defvar lsp-bridge-signature-help-timer nil)

(defvar lsp-bridge-search-words-timer nil)

(defvar lsp-bridge-auto-format-code-timer nil)

(defcustom lsp-bridge-mode-lighter " LSPB"
  "Mode line lighter for LSP Bridge Mode."
  :type 'string
  :group 'lsp-bridge)

;;;###autoload
(define-minor-mode lsp-bridge-mode
  "LSP Bridge mode."
  :keymap lsp-bridge-mode-map
  :lighter lsp-bridge-mode-lighter
  :init-value nil
  (if lsp-bridge-mode
      (lsp-bridge--enable)
    (lsp-bridge--disable)))

(defun lsp-bridge--enable ()
  "Enable LSP Bridge mode."

  (add-hook 'post-command-hook #'lsp-bridge-start-process)

  (when lsp-bridge-disable-electric-indent
    ;; NOTE:
    ;; Don't enable `electric-indent-mode' in lsp-bridge, `electric-indent-post-self-insert-function'
    ;;
    ;; It will try adjust line indentation *AFTER* user insert character,
    ;; this additional indent action send excessive `change_file' request to lsp server.
    ;; LSP server will confused those indent action and return wrong completion candidates.
    ;;
    ;; Example, when you enable `electric-indent-mode', when you type `std::', you will got wrong completion candidates from LSP server.
    (electric-indent-local-mode -1))

  ;; Don't enable lsp-bridge when current buffer is acm buffer.
  (unless (or (equal (buffer-name (current-buffer)) acm-buffer)
              (equal (buffer-name (current-buffer)) acm-doc-buffer))
    ;; Disable backup file.
    ;; Please use my another plugin `https://github.com/manateelazycat/auto-save' and use git for file version management.
    (when lsp-bridge-disable-backup
      (setq make-backup-files nil)
      (setq auto-save-default nil)
      (setq create-lockfiles nil))

    ;; Add `lsp-bridge-symbols--current-defun' to `whic-func-functions'.
    (if (and lsp-bridge-symbols-enable-which-func
             (featurep 'which-func) which-function-mode)
        (setq-local which-func-functions
                    (add-to-list 'which-func-functions #'lsp-bridge-symbols--current-defun)))

    (setq-local lsp-bridge-revert-buffer-flag nil)

    (acm-run-idle-func acm-backend-elisp-symbols-update-timer lsp-bridge-elisp-symbols-update-idle 'lsp-bridge-elisp-symbols-update)

    (when (or (lsp-bridge-has-lsp-server-p)
              ;; Init acm backend for org babel, and need elimination org temp buffer.
              (and lsp-bridge-enable-org-babel
                   (eq major-mode 'org-mode)
                   (not (lsp-bridge-is-org-temp-buffer-p))))
      ;; When user open buffer by `ido-find-file', lsp-bridge will throw `FileNotFoundError' error.
      ;; So we need save buffer to disk before enable `lsp-bridge-mode'.
      (when (not (lsp-bridge-is-remote-file))
        (when (and (buffer-file-name)
                   (not (file-exists-p (buffer-file-name))))
          (save-buffer)))

      (setq-local acm-backend-lsp-server-command-exist t)
      (setq-local acm-backend-lsp-cache-candidates nil)
      (setq-local acm-backend-lsp-completion-position nil)
      (setq-local acm-backend-lsp-completion-trigger-characters nil)
      (setq-local acm-backend-lsp-server-names nil)
      (setq-local acm-backend-lsp-filepath (lsp-bridge-get-buffer-truename))
      (setq-local acm-backend-lsp-items (make-hash-table :test 'equal))

      (when lsp-bridge-enable-signature-help
        (acm-run-idle-func lsp-bridge-signature-help-timer lsp-bridge-signature-help-fetch-idle 'lsp-bridge-signature-help-fetch))
      (when lsp-bridge-enable-auto-format-code
        (acm-run-idle-func lsp-bridge-auto-format-code-timer lsp-bridge-auto-format-code-idle 'lsp-bridge-auto-format-code)))

    (dolist (hook lsp-bridge--internal-hooks)
      (apply #'add-hook hook))

    (advice-add #'acm-hide :after #'lsp-bridge--completion-hide-advisor)))

(defun lsp-bridge-is-org-temp-buffer-p ()
  (or (string-match "\*org-src-fontification:" (buffer-name))
      (string-match "\*Org Src" (buffer-name))
      (string-match ".org-src-babel" (buffer-name))
      (equal "*Capture*" (buffer-name))))

(defun lsp-bridge--disable ()
  "Disable LSP Bridge mode."
  ;; Remove hooks.
  (dolist (hook lsp-bridge--internal-hooks)
    (remove-hook (nth 0 hook) (nth 1 hook) (nth 3 hook)))

  ;; Cancel idle timer.
  (acm-cancel-timer lsp-bridge-signature-help-timer)
  (acm-cancel-timer lsp-bridge-search-words-timer)
  (acm-cancel-timer lsp-bridge-auto-format-code-timer)
  (acm-cancel-timer acm-backend-elisp-symbols-update-timer)

  ;; Reset `acm-backend-elisp-symbols-update-size' to zero.
  (setq acm-backend-elisp-symbols-update-size 0)

  ;; Remove hide advice.
  (advice-remove #'acm-hide #'lsp-bridge--completion-hide-advisor))

(defun lsp-bridge--turn-off-lsp-feature (filename filehost)
  (lsp-bridge--with-file-buffer filename filehost
                                (setq-local acm-backend-lsp-server-command-exist nil)
                                ))

(defcustom lsp-bridge-workspace-symbol-kind-to-face
  [("    " . nil)                          ; Unknown - 0
   ("File" . font-lock-builtin-face)       ; File - 1
   ("Modu" . font-lock-keyword-face)       ; Module - 2
   ("Nmsp" . font-lock-keyword-face)       ; Namespace - 3
   ("Pack" . font-lock-keyword-face)       ; Package - 4
   ("Clss" . font-lock-type-face)          ; Class - 5
   ("Meth" . font-lock-function-name-face) ; Method - 6
   ("Prop" . font-lock-constant-face)      ; Property - 7
   ("Fld " . font-lock-constant-face)      ; Field - 8
   ("Cons" . font-lock-function-name-face) ; Constructor - 9
   ("Enum" . font-lock-type-face)          ; Enum - 10
   ("Intf" . font-lock-type-face)          ; Interface - 11
   ("Func" . font-lock-function-name-face) ; Function - 12
   ("Var " . font-lock-variable-name-face) ; Variable - 13
   ("Cnst" . font-lock-constant-face)      ; Constant - 14
   ("Str " . font-lock-string-face)        ; String - 15
   ("Num " . font-lock-builtin-face)       ; Number - 16
   ("Bool " . font-lock-builtin-face)      ; Boolean - 17
   ("Arr " . font-lock-builtin-face)       ; Array - 18
   ("Obj " . font-lock-builtin-face)       ; Object - 19
   ("Key " . font-lock-constant-face)      ; Key - 20
   ("Null" . font-lock-builtin-face)       ; Null - 21
   ("EmMm" . font-lock-constant-face)      ; EnumMember - 22
   ("Srct" . font-lock-type-face)          ; Struct - 23
   ("Evnt" . font-lock-builtin-face)       ; Event - 24
   ("Op  " . font-lock-function-name-face) ; Operator - 25
   ("TPar" . font-lock-type-face)]         ; TypeParameter - 26
  "Mapping between eacho of LSP's SymbolKind and a face.
A vector of 26 cons cells, where the ith cons cell contains
the string representation and face to use for the i+1th
SymbolKind (defined in the LSP)."
  :group 'lsp-bridge
  :type '(vector
          (cons string face)
          (cons string face)
          (cons string face)
          (cons string face)
          (cons string face)
          (cons string face)
          (cons string face)
          (cons string face)
          (cons string face)
          (cons string face)
          (cons string face)
          (cons string face)
          (cons string face)
          (cons string face)
          (cons string face)
          (cons string face)
          (cons string face)
          (cons string face)
          (cons string face)
          (cons string face)
          (cons string face)
          (cons string face)
          (cons string face)
          (cons string face)
          (cons string face)
          (cons string face)
          (cons string face)))

(defun lsp-bridge-workspace-list-symbol-at-point ()
  "Looks up the symbol under the cursor. If there's a marked region, use that instead."
  (interactive)
  (if (region-active-p)
	  (lsp-bridge-workspace-list-symbols (buffer-substring-no-properties (mark) (point)))
	(lsp-bridge-workspace-list-symbols (substring-no-properties (symbol-name (symbol-at-point))))))

(defun lsp-bridge-workspace-list-symbols (query)
  (interactive "sWorkspace symbol query: ")
  (lsp-bridge-call-file-api "workspace_symbol" query))

(defun lsp-bridge-workspace--list-symbols (info)
  (if (zerop (length info))
      (message "LSP server did not return any symbols.")
    (let* ((symbols (mapcar #'lsp-bridge-workspace-transform-info info))
           (match-symbol (completing-read "Workspace symbol: " symbols))
           (match-info (seq-filter (lambda (i) (string-equal match-symbol (lsp-bridge-workspace-transform-info i))) info)))
      (when match-info
        (let* ((symbol-info (plist-get (car match-info) :location))
               (symbol-file (lsp-bridge-pick-file-path (format "%s" (plist-get symbol-info :uri))))
               (symbol-position (plist-get (plist-get symbol-info :range) :start)))
<<<<<<< HEAD
          (cond ((string-prefix-p "jdt://" symbol-file)
                 (lsp-bridge-call-file-api "jdt_uri_resolver" (url-encode-url symbol-file) symbol-position))
                (t
                 (find-file symbol-file)
                 (goto-char (acm-backend-lsp-position-to-point symbol-position)))))))))
=======
          (lsp-bridge-jump-to-file symbol-file symbol-position)
          )))))
>>>>>>> d9c976c4

(defun lsp-bridge-jump-to-file (file position)
  (cond ((string-prefix-p "jdt://" file)
         (lsp-bridge-call-file-api "jdt_uri_resolver" (url-encode-url file) position))
        (t
         (find-file file)
         (goto-char (acm-backend-lsp-position-to-point position)))))

(defun lsp-bridge-workspace-transform-info(info)
  (let* ((name (plist-get info :name))
         (uri (plist-get (plist-get info :location) :uri))
         (kind (plist-get info :kind))
         (sanitized-kind (if (< kind (length lsp-bridge-workspace-symbol-kind-to-face)) kind 0))
         (type (elt lsp-bridge-workspace-symbol-kind-to-face sanitized-kind))
         (typestr (propertize (format "[%s] " (car type)) 'face (cdr type)))
         (project-root (locate-dominating-file default-directory ".git"))
         (pathstr (propertize (format " · %s" (file-relative-name (substring uri 7 nil) project-root))
                              'face font-lock-comment-face)))
    (concat typestr name pathstr)))

(defun lsp-bridge-auto-format-code ()
  (unless (eq last-command 'mwheel-scroll)
    (lsp-bridge-code-format)))

(defun lsp-bridge-code-format ()
  (interactive)
  (when (and
         ;; Current buffer has LSP server.
         (lsp-bridge-has-lsp-server-p)
         ;; Completion menu not show.
         (not (lsp-bridge-completion-ui-visible-p))
         ;; Yasnippet not active.
         (or (not (boundp 'yas--active-snippets))
             (not yas--active-snippets))
         ;; Tempel not active.
         (or (not (boundp 'tempel--active))
             (not tempel--active)))
    (let ((indent (symbol-value (lsp-bridge--get-indent-width major-mode))))
      (lsp-bridge-call-file-api "try_formatting"
                                ;; Sometimes `c-basic-offset' return string `set-from-style', make some lsp server broken, such as, gopls,
                                ;; so we need convert indent to integer `4' to make sure code format works expectantly.
                                (if (eq indent 'set-from-style)
                                    4
                                  indent)))))

(defun lsp-bridge-format--update (filename edits)
  ;; We need set `inhibit-modification-hooks' to t to avoid GC freeze Emacs.
  (lsp-bridge-save-position
   (let ((inhibit-modification-hooks t))
     ;; Apply code format edits, not sort, just reverse order.
     (lsp-bridge-file-apply-edits filename edits)
     ;; Make LSP server update full content.
     (lsp-bridge-call-file-api "update_file" (buffer-name))
     ;; Notify format complete.
     (message "[LSP-BRIDGE] Complete code formatting.")
     )))

(defvar lsp-bridge-sdcv-helper-dict nil)

(defun lsp-bridge-workspace-apply-edit (info &optional temp-buffer)
  (lsp-bridge-save-position
   (cond ((plist-get info :documentChanges)
          (dolist (change (plist-get info :documentChanges))
            (lsp-bridge-file-apply-edits
             (plist-get (plist-get change :textDocument) :uri)
             (plist-get change :edits)
             temp-buffer)))
         ((plist-get info :changes)
          (let* ((changes (plist-get info :changes))
                 (changes-number (/ (length changes) 2)))
            (dotimes (changes-index changes-number)
              (lsp-bridge-file-apply-edits
               (format "%s" (nth (* changes-index 2) changes))
               (nth (+ (* changes-index 2) 1) changes) temp-buffer))))))

  (setq-local lsp-bridge-prohibit-completion t))

(defun lsp-bridge-completion-item--update (info filehost)
  (let* ((filename (plist-get info :filepath))
         (key (plist-get info :key))
         (server-name (plist-get info :server))
         (additional-text-edits (plist-get info :additionalTextEdits))
         (documentation (plist-get info :documentation))
         (has-doc-p (and documentation
                         (not (string-equal documentation "")))))
    (lsp-bridge--with-file-buffer
        filename filehost
        ;; When lsp-bridge running in server, `acm-backend-lsp-items' maybe nil when receive `lsp-bridge-completion-item--update' response.
        ;; So we need check `acm-backend-lsp-items' value before update item documentation.
        (when-let ((server-lsp-items (gethash server-name acm-backend-lsp-items)))
          ;; Update `documentation' and `additionalTextEdits'
          (when-let (item (gethash key server-lsp-items))
            (when additional-text-edits
              (plist-put item :additionalTextEdits additional-text-edits))

            (when has-doc-p
              (plist-put item :documentation documentation))

            (puthash key item (gethash server-name acm-backend-lsp-items)))

          (if has-doc-p
              ;; Show doc frame if `documentation' exist and not empty.
              (acm-doc-try-show t)
            ;; Hide doc frame immediately.
            (acm-doc-hide))
          ))))

(defun lsp-bridge-toggle-sdcv-helper ()
  "Toggle sdcv helper."
  (interactive)
  (unless lsp-bridge-sdcv-helper-dict
    (setq lsp-bridge-sdcv-helper-dict (make-hash-table :test 'equal)))

  (if acm-enable-search-sdcv-words
      (progn
        ;; Disable `lsp-bridge-mode' if it is enable temporality.
        (when (gethash (buffer-name) lsp-bridge-sdcv-helper-dict)
          (lsp-bridge-mode -1)
          (remhash (buffer-name) lsp-bridge-sdcv-helper-dict))

        (message "Turn off SDCV helper."))
    ;; We enable `lsp-bridge-mode' temporality if current-mode not enable `lsp-bridge-mode' yet.
    (unless lsp-bridge-mode
      (puthash (buffer-name) t lsp-bridge-sdcv-helper-dict)
      (lsp-bridge-mode 1))

    (message "Turn on SDCV helper."))
  (setq-local acm-enable-search-sdcv-words (not acm-enable-search-sdcv-words)))

(defun lsp-bridge--not-acm-doc-markdown-buffer ()
  "`markdown-code-fontification:*' buffer will create when we render markdown code in acm doc buffer.

We need exclude `markdown-code-fontification:*' buffer in `lsp-bridge-monitor-before-change' and `lsp-bridge-monitor-after-change'."
  (not (string-prefix-p " markdown-code-fontification:" (buffer-name (current-buffer)))))

(defun lsp-bridge--not-mind-wave-chat-buffer ()
  "Not mind-wave's `*.chat' buffer."
  (or
   (not (buffer-file-name))
   (not (string-equal (file-name-extension (buffer-file-name)) "chat"))))

;;;###autoload
(defun global-lsp-bridge-mode ()
  (interactive)

  (dolist (hook lsp-bridge-default-mode-hooks)
    (add-hook hook (lambda ()
                     (when (and (lsp-bridge--not-mind-wave-chat-buffer)
                                (lsp-bridge--not-acm-doc-markdown-buffer))
                       (lsp-bridge-mode 1))))))

(with-eval-after-load 'evil
  (evil-add-command-properties #'lsp-bridge-find-def :jump t)
  (evil-add-command-properties #'lsp-bridge-find-references :jump t)
  (evil-add-command-properties #'lsp-bridge-find-impl :jump t))

(defun lsp-bridge--rename-file-advisor (orig-fun &optional arg &rest args)
  (let* ((current-file-name (buffer-file-name))
         (current-file-name (and current-file-name
                                 (expand-file-name current-file-name)))
         (new-name (expand-file-name (nth 0 args))))
    (when (and lsp-bridge-mode
               (boundp 'acm-backend-lsp-filepath)
               current-file-name
               (string-equal current-file-name new-name))
      (lsp-bridge-call-file-api "rename_file" new-name)
      (if (lsp-bridge-is-remote-file)
          (lsp-bridge-remote-send-func-request "close_file" (list acm-backend-lsp-filepath))
        (lsp-bridge-call-async "close_file" acm-backend-lsp-filepath))
      (set-visited-file-name new-name t t)
      (setq-local acm-backend-lsp-filepath new-name)))
  (apply orig-fun arg args))
(advice-add #'rename-file :around #'lsp-bridge--rename-file-advisor)

;; We use `lsp-bridge-revert-buffer-flag' var avoid lsp-bridge send change_file request while execute `revert-buffer' command.
(defun lsp-bridge--revert-buffer-advisor (orig-fun &optional arg &rest args)
  (setq-local lsp-bridge-revert-buffer-flag t)
  (apply orig-fun arg args)
  (setq-local lsp-bridge-revert-buffer-flag nil))
(advice-add #'revert-buffer :around #'lsp-bridge--revert-buffer-advisor)

(defun lsp-bridge--completion-hide-advisor (&rest args)
  (when lsp-bridge-mode
    ;; Clean LSP backend completion tick.
    (setq-local acm-backend-lsp-fetch-completion-item-ticker nil)))

(defun lsp-bridge-tabnine-complete ()
  (interactive)
  (let* ((buffer-min 1)
         (buffer-max (1+ (buffer-size)))
         (chars-number-before-point 3000) ; the number of chars before point to send for completion.
         (chars-number-after-point 1000) ; the number of chars after point to send for completion.
         (max-num-results 10)     ; maximum number of results to show.
         (before-point (max (point-min) (- (point) chars-number-before-point)))
         (after-point (min (point-max) (+ (point) chars-number-after-point))))
    (if (lsp-bridge-is-remote-file)
        (lsp-bridge-remote-send-func-request "tabnine_complete"
                                             (list (buffer-substring-no-properties before-point (point))
                                                   (buffer-substring-no-properties (point) after-point)
                                                   (or lsp-bridge-remote-file-path nil)
                                                   (= before-point buffer-min)
                                                   (= after-point buffer-max)
                                                   max-num-results))
      (lsp-bridge-call-async "tabnine_complete"
                             (buffer-substring-no-properties before-point (point))
                             (buffer-substring-no-properties (point) after-point)
                             (or (buffer-file-name) nil)
                             (= before-point buffer-min)
                             (= after-point buffer-max)
                             max-num-results))))

(defvar lsp-bridge-use-local-codeium nil
  "Whether use local codeium when editing remote file.")

(defun lsp-bridge-codeium-complete ()
  (interactive)
  (let ((all-text (buffer-substring-no-properties (point-min) (point-max)))
        (language
         ;; https://github.com/Exafunction/codeium.el/blob/0240805690c685de9b75c953af2867b6fcc61208/codeium.el#L306
         (let ((mode major-mode))
           (while (not (alist-get mode acm-backend-codeium-language-alist))
             (setq mode (get mode 'derived-mode-parent)))
           (alist-get mode acm-backend-codeium-language-alist))))
    (if (and (lsp-bridge-is-remote-file) (not lsp-bridge-use-local-codeium))
        (lsp-bridge-remote-send-func-request "codeium_complete"
                                             (list
                                              (1- (point))
                                              (symbol-name major-mode)
                                              tab-width
                                              all-text
                                              (not indent-tabs-mode)
                                              (acm-get-input-prefix)
                                              language))
      (lsp-bridge-call-async "codeium_complete"
                             (1- (point))
                             (symbol-name major-mode)
                             tab-width
                             all-text
                             (not indent-tabs-mode)
                             (acm-get-input-prefix)
                             language))))

(defun lsp-bridge-copilot-complete ()
  (interactive)
  (setq-local acm-backend-lsp-fetch-completion-item-ticker nil)
  (let ((all-text (buffer-substring-no-properties (point-min) (point-max)))
        (relative-path
         ;; from copilot.el
         (cond
          ((not buffer-file-name)
           "")
          ((fboundp 'projectile-project-root)
           (file-relative-name
            (lsp-bridge-get-buffer-file-name-text)
            (projectile-project-root)))
          ((boundp 'vc-root-dir)
           (file-relative-name
            (lsp-bridge-get-buffer-file-name-text)
            (vc-root-dir)))
          (t
           (file-name-nondirectory buffer-file-name)))))
    (if (lsp-bridge-is-remote-file)
        (lsp-bridge-remote-send-func-request "copilot_complete"
                                             (list
                                              (lsp-bridge--position)
                                              (symbol-name major-mode)
                                              (buffer-file-name)
                                              relative-path
                                              tab-width
                                              all-text
                                              (not indent-tabs-mode)))
      (lsp-bridge-call-async "copilot_complete"
                             (lsp-bridge--position)
                             (symbol-name major-mode)
                             (buffer-file-name)
                             relative-path
                             tab-width
                             all-text
                             (not indent-tabs-mode)))))

(defun lsp-bridge-search-backend--record-items (backend-name items)
  (set (make-local-variable (intern (format "acm-backend-%s-items" backend-name))) items)
  (set (make-local-variable (intern (format "acm-backend-%s-cache-candiates" backend-name))) nil)

  (lsp-bridge-try-completion))

;;; support which-func-mode
;;;

(defvar-local lsp-bridge-symbols-current-defun nil)

(defun lsp-bridge-symbols--record-current-defun (current-defun)
  "Record `CURRENT-DEFUN' from lsp."
  (setq-local lsp-bridge-symbols-current-defun current-defun))

(defun lsp-bridge-symbols--current-defun ()
  "Add `lsp-bridge-symbols-current-defun' to `which-func-functions'."
  lsp-bridge-symbols-current-defun)

;;; Mode-line
;;;

(defface lsp-bridge-alive-mode-line
  '((t (:inherit font-lock-constant-face :weight bold)))
  "Face for activity in LSP-bridge's mode line.")

(defface lsp-bridge-kill-mode-line
  '((t (:inherit font-lock-comment-face :weight bold)))
  "Face for kill process in LSP-bridge's mode line.")

(defvar lsp-bridge--mode-line-format `(:eval (lsp-bridge--mode-line-format)))

(put 'lsp-bridge--mode-line-format 'risky-local-variable t)

(defun lsp-bridge--mode-line-format ()
  "Compose the LSP-bridge's mode-line."
  (setq-local mode-face
              (if (lsp-bridge-process-live-p)
                  'lsp-bridge-alive-mode-line
                'lsp-bridge-kill-mode-line))

  (when lsp-bridge-server
    (propertize "lsp-bridge"'face mode-face)))

(when lsp-bridge-enable-mode-line
  (add-to-list 'mode-line-misc-info
               `(lsp-bridge-mode ("" lsp-bridge--mode-line-format " "))))

(defvar-local lsp-bridge-remote-file-flag nil)
(defvar-local lsp-bridge-remote-file-tramp-method nil)
(defvar-local lsp-bridge-remote-file-user nil)
(defvar-local lsp-bridge-remote-file-host nil)
(defvar-local lsp-bridge-remote-file-port nil)
(defvar-local lsp-bridge-remote-file-path nil)
(defvar lsp-bridge-remote-file-pattern
  (rx bos (? "/")
      ;; username
      (? (seq (any "a-z_") (* (any "a-z0-9_.-"))) "@")
      ;; host ip
      (repeat 3 (seq (repeat 1 3 (any "0-9")) ".")) (repeat 1 3 (any "0-9"))
      ;; ssh port
      (? ":" (+ digit))
      ;; path
      (? ":") (? "~") (* nonl) eol
      ))

(defun lsp-bridge-open-or-create-file (filepath)
  "Open FILEPATH, if it exists. If not, create it and its parent directories."
  (if (file-exists-p filepath)
      (with-temp-buffer
        (insert-file-contents filepath)
        (buffer-string))
    (make-directory (file-name-directory filepath) t)
    (with-temp-file filepath)
    ""))

(defun lsp-bridge-open-remote-file ()
  (interactive)
  (let* ((ip-file (concat (lsp-bridge--user-emacs-directory-func)
                          (file-name-as-directory "lsp-bridge")
                          (file-name-as-directory "remote_file")
                          "ip.txt"))
         (path (completing-read "Open remote file (ip:path): "
                                (with-temp-buffer
                                  (insert (lsp-bridge-open-or-create-file ip-file))
                                  (split-string (buffer-string) "\n" t)))))
    (lsp-bridge-call-async "open_remote_file" path (list :line 0 :character 0))))

(cl-defmacro lsp-bridge--conditional-update-tramp-file-info (tramp-file-name path host &rest body)
  "Conditionally execute BODY with the buffer associated with TRAMP-FILE-NAME.

If the buffer is created by TRAMP with TRAMP-FILE-NAME, BODY is executed within
the context of that buffer. If the buffer is created by
`lsp-bridge-open-remote-file--response', `lsp-bridge--with-file-buffer' is used
 with PATH and HOST to find the buffer, then BODY is executed within that buffer."

  `(if (get-file-buffer ,tramp-file-name)
       (with-current-buffer (get-file-buffer ,tramp-file-name)
         ,@body)
     ;; lsp-bridge--with-file-buffer is another macro, carefully expand it
     ,(macroexpand `(lsp-bridge--with-file-buffer ,path ,host ,@body))))

(defun lsp-bridge-update-tramp-file-info (tramp-file-name tramp-connection-info host path)
  (unless (assoc host lsp-bridge-tramp-alias-alist)
    (push `(,host . ,tramp-connection-info) lsp-bridge-tramp-alias-alist))

  (lsp-bridge--conditional-update-tramp-file-info tramp-file-name path host
                                                  (setq-local lsp-bridge-remote-file-flag t)
                                                  (setq-local lsp-bridge-remote-file-host host)
                                                  (setq-local lsp-bridge-remote-file-path path)

                                                  (read-only-mode -1)

                                                  (add-hook 'kill-buffer-hook 'lsp-bridge-remote-kill-buffer nil t)
                                                  (setq lsp-bridge-tramp-sync-var t)
                                                  (message "[LSP-Bridge] remote file %s updated info successfully."
                                                           (buffer-file-name))))

(defun lsp-bridge-tramp-show-hostnames ()
  (interactive)
  (lsp-bridge-call-async "message_hostnames"))


(defcustom lsp-bridge-disable-electric-indent nil
  "`electric-indent-post-self-insert-function' will cause return wrong completion candidates from LSP server, such as type `std::' in C++.

Please turn this option on if you want fix `std::' completion candidates, at same time, `electric-indent-mode' will disable by lsp-bridge.

Please keep this option off if you need `electric-indent-mode' feature more.

It's a bug of `electric-indent-mode' that it will try adjust line indentation *AFTER* user insert character,
this additional indent action send excessive `change_file' request to lsp server.
LSP server will confused those indent action and return wrong completion candidates.

I haven't idea how to make lsp-bridge works with `electric-indent-mode', PR are welcome.")


(defun lsp-bridge-sync-tramp-remote ()
  (interactive)
  (let* ((file-name (lsp-bridge-get-buffer-file-name-text))
         (tramp-vec (tramp-dissect-file-name file-name))
         (tramp-method (tramp-file-name-method tramp-vec))
         (user (tramp-file-name-user tramp-vec))
         (host (tramp-file-name-host tramp-vec))
         (port (tramp-file-name-port tramp-vec))
         (path (tramp-file-name-localname tramp-vec)))

    (when (and (not (member tramp-method '("sudo" "sudoedit" "su" "doas")))
               (not (member host lsp-bridge-tramp-blacklist)))
      (read-only-mode 1)
      (lsp-bridge-call-async "sync_tramp_remote" file-name user host port path))))

(defun lsp-bridge-get-match-buffer-by-filehost (remote-file-host)
  (cl-dolist (buffer (buffer-list))
    (with-current-buffer buffer
      (when-let* ((match-buffer (string-equal lsp-bridge-remote-file-host remote-file-host)))
        (cl-return buffer)))))

(defun lsp-bridge-construct-tramp-file-name (method user host port path)
  "Construct a TRAMP file name from components: METHOD USER HOST PORT PATH.

SSH tramp file name is like /ssh:user@host#port:path"
  (concat "/"
          method ":"
          (when user (concat user "@"))
          host
          (when port (concat "#" port))
          ":" path))

(defun lsp-bridge-remote-reconnect (remote-file-host)
  "Restore TRAMP connection infomation of REMOTE-FILE-HOST."
  (when lsp-bridge-remote-start-automatically
    (with-current-buffer (lsp-bridge-get-match-buffer-by-filehost remote-file-host)
      ;; unify handling logic for buffer created by `lsp-bridge-open-remote-file' or open by tramp
      ;; override the buffer-file-name used by `lsp-bridge-sync-tramp-remote'
      ;; if buffer is created by lsp-bridge-open-remote-file then (buffer-file-name) returns nil
      (let ((buffer-file-name (or (buffer-file-name)
                                  (lsp-bridge-construct-tramp-file-name lsp-bridge-remote-file-tramp-method
                                                                        lsp-bridge-remote-file-user
                                                                        lsp-bridge-remote-file-host
                                                                        lsp-bridge-remote-file-port
                                                                        lsp-bridge-remote-file-path))))
        (lsp-bridge-sync-tramp-remote)))))

(defvar lsp-bridge-remote-file-window nil)
(defun lsp-bridge-open-remote-file--response(tramp-method user host port path content position)
  (if lsp-bridge-remote-file-window
      (progn
        (select-window lsp-bridge-remote-file-window)
        (setq lsp-bridge-remote-file-window nil)))
  (let ((buf-name (format "[LBR] %s" (file-name-nondirectory path))))
    (lsp-bridge-define--jump-record-postion)

    (with-current-buffer (get-buffer-create buf-name)
      (text-mode)

      (read-only-mode -1)
      (erase-buffer)
      (insert (lsp-bridge-decode-base64 content))
      (goto-char (point-min))

      (add-hook 'kill-buffer-hook 'lsp-bridge-remote-kill-buffer nil t)

      (let ((mode (lsp-bridge-get-mode-name-from-file-path path)))
        (when mode
          (let ((lsp-bridge-remote-file-flag t)
                (lsp-bridge-remote-file-tramp-method tramp-method)
                (lsp-bridge-remote-file-user user)
                (lsp-bridge-remote-file-host host)
                (lsp-bridge-remote-file-port port)
                (lsp-bridge-remote-file-path path))
            (funcall mode)))))

    (switch-to-buffer buf-name)

    (unless (equal position (list :line 0 :character 0))
      (setq-local lsp-bridge-mark-ring (append (list position-before-jump) mark-ring))

      (lsp-bridge-define--jump-flash position))

    (setq-local lsp-bridge-remote-file-flag t)
    (setq-local lsp-bridge-remote-file-tramp-method tramp-method)
    (setq-local lsp-bridge-remote-file-user user)
    (setq-local lsp-bridge-remote-file-host host)
    (setq-local lsp-bridge-remote-file-port port)
    (setq-local lsp-bridge-remote-file-path path)

    ;; Always enable lsp-bridge for remote file.
    ;; Remote file can always edit and update content even some file haven't corresponding lsp server, such as *.txt
    (lsp-bridge-mode 1))
  (when lsp-bridge-ref-open-remote-file-go-back-to-ref-window
    (lsp-bridge-switch-to-ref-window)
    (setq lsp-bridge-ref-open-remote-file-go-back-to-ref-window nil)))

(defun lsp-bridge-remote-kill-buffer ()
  (when lsp-bridge-remote-file-flag
    (lsp-bridge-call-async "close_remote_file" lsp-bridge-remote-file-host lsp-bridge-remote-file-path)
    ))

(defun lsp-bridge-decode-base64 (base64-string)
  (decode-coding-string (base64-decode-string base64-string) 'utf-8))

(defun lsp-bridge-remote-send-lsp-request (method &rest args)
  (lsp-bridge-deferred-chain
    (lsp-bridge-epc-call-deferred lsp-bridge-epc-process
                                  (read "lsp_request")
                                  (append
                                   (list lsp-bridge-remote-file-host lsp-bridge-remote-file-path method) args))))

(defun lsp-bridge-remote-send-func-request (method &rest args)
  (lsp-bridge-deferred-chain
    (lsp-bridge-epc-call-deferred lsp-bridge-epc-process
                                  (read "func_request")
                                  (append
                                   (list lsp-bridge-remote-file-host lsp-bridge-remote-file-path method) args))))

(defun lsp-bridge-remote-save-buffer ()
  (interactive)
  (if lsp-bridge-remote-file-flag
      (lsp-bridge-call-async "save_remote_file" lsp-bridge-remote-file-host lsp-bridge-remote-file-path)
    (message "lsp-bridge-remote-save-buffer only for lsp-bridge-remote file.")))

(defun lsp-bridge-indent-left (start end)
  (interactive "r")
  (let ((indent (symbol-value (lsp-bridge--get-indent-width major-mode))))
    (indent-rigidly start end (- indent))))

(defun lsp-bridge-indent-right (start end)
  (interactive "r")
  (let ((indent (symbol-value (lsp-bridge--get-indent-width major-mode))))
    (indent-rigidly start end indent)))

(provide 'lsp-bridge)

;;; lsp-bridge.el ends here<|MERGE_RESOLUTION|>--- conflicted
+++ resolved
@@ -2288,16 +2288,8 @@
         (let* ((symbol-info (plist-get (car match-info) :location))
                (symbol-file (lsp-bridge-pick-file-path (format "%s" (plist-get symbol-info :uri))))
                (symbol-position (plist-get (plist-get symbol-info :range) :start)))
-<<<<<<< HEAD
-          (cond ((string-prefix-p "jdt://" symbol-file)
-                 (lsp-bridge-call-file-api "jdt_uri_resolver" (url-encode-url symbol-file) symbol-position))
-                (t
-                 (find-file symbol-file)
-                 (goto-char (acm-backend-lsp-position-to-point symbol-position)))))))))
-=======
           (lsp-bridge-jump-to-file symbol-file symbol-position)
           )))))
->>>>>>> d9c976c4
 
 (defun lsp-bridge-jump-to-file (file position)
   (cond ((string-prefix-p "jdt://" file)
