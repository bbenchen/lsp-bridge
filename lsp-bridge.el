--- conflicted
+++ resolved
@@ -924,13 +924,8 @@
   "Evaluate BODY in buffer with FILEPATH."
   (declare (indent 1))
   `(when-let* ((buffer (pcase ,filehost
-<<<<<<< HEAD
-                         ("" (lsp-bridge-get-match-buffer-by-filepath ,filename))
-                         (_ (lsp-bridge-get-match-buffer-by-remote-file ,filehost ,filename)))))
-=======
                         ("" (lsp-bridge-get-match-buffer-by-filepath ,filename))
                         (_ (lsp-bridge-get-match-buffer-by-remote-file ,filehost ,filename)))))
->>>>>>> 41530f4d
      (with-current-buffer buffer
        ,@body)))
 
