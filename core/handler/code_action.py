--- conflicted
+++ resolved
@@ -31,7 +31,6 @@
         return dict(range=range, context=context)
 
     def process_response(self, response) -> None:
-<<<<<<< HEAD
         if response is not None and self.lsp_server_name == "jdtls":
             actions = []
             for action in response:
@@ -50,11 +49,9 @@
         else:
             actions = response
 
-        self.file_action.push_code_actions(actions, self.lsp_server_name, self.action_kind)
-=======
         remote_connection_info = get_remote_connection_info()
         if remote_connection_info != "" :
-            for item in response:
+            for item in actions:
                 changes = item["edit"]["changes"]
                 new_changes = {}
                 for file in changes.keys():
@@ -62,5 +59,4 @@
                     new_changes[tramp_file] = changes[file]
                 item["edit"]["changes"] = new_changes
 
-        self.file_action.push_code_actions(response, self.lsp_server_name, self.action_kind)
->>>>>>> dd700106
+        self.file_action.push_code_actions(actions, self.lsp_server_name, self.action_kind)