from core.handler import Handler
from core.utils import *


class CodeAction(Handler):
    name = "code_action"
    method = "textDocument/codeAction"
    cancel_on_change = True
    provider = "code_action_provider"
    provider_message = "Current server not support code action."

    def process_request(self, lsp_server_name, diagnostics, range_start, range_end, action_kind) -> dict:
        self.action_kind = action_kind
        self.lsp_server_name = lsp_server_name

        range = {
            "start": range_start,
            "end": range_end
        }

        if isinstance(action_kind, str):
            context = {
                "diagnostics": diagnostics,
                "only": [action_kind]
            }
        else:
            context = {
                "diagnostics": diagnostics
            }

        return dict(range=range, context=context)

    def process_response(self, response) -> None:
        if response is not None and self.lsp_server_name == "jdtls":
            actions = []
            for action in response:
                if len(actions) == 0:
                    actions.append(action)
                else:
                    exists = False

                    for tmp_action in actions:
                        if action["title"] == tmp_action["title"]:
                            exists = True
                            break

                    if exists is False:
                        actions.append(action)
        else:
            actions = response

        remote_connection_info = get_remote_connection_info()
<<<<<<< HEAD
        if remote_connection_info != "" :
            for item in actions:
                changes = item["edit"]["changes"]
                new_changes = {}
                for file in changes.keys():
                    tramp_file = local_path_to_tramp_path(file, remote_connection_info)
                    new_changes[tramp_file] = changes[file]
                item["edit"]["changes"] = new_changes

        self.file_action.push_code_actions(actions, self.lsp_server_name, self.action_kind)
=======
        if remote_connection_info != "":
            for item in response:
                convert_workspace_edit_path_to_tramped_path(item["edit"], remote_connection_info)
        self.file_action.push_code_actions(response, self.lsp_server_name, self.action_kind)
>>>>>>> 8a8e573e
<|MERGE_RESOLUTION|>--- conflicted
+++ resolved
@@ -50,20 +50,7 @@
             actions = response
 
         remote_connection_info = get_remote_connection_info()
-<<<<<<< HEAD
-        if remote_connection_info != "" :
+        if remote_connection_info != "":
             for item in actions:
-                changes = item["edit"]["changes"]
-                new_changes = {}
-                for file in changes.keys():
-                    tramp_file = local_path_to_tramp_path(file, remote_connection_info)
-                    new_changes[tramp_file] = changes[file]
-                item["edit"]["changes"] = new_changes
-
-        self.file_action.push_code_actions(actions, self.lsp_server_name, self.action_kind)
-=======
-        if remote_connection_info != "":
-            for item in response:
                 convert_workspace_edit_path_to_tramped_path(item["edit"], remote_connection_info)
-        self.file_action.push_code_actions(response, self.lsp_server_name, self.action_kind)
->>>>>>> 8a8e573e
+        self.file_action.push_code_actions(actions, self.lsp_server_name, self.action_kind)