--- conflicted
+++ resolved
@@ -43,15 +43,18 @@
         self.server_port = ""
         self.current_cussor_offset = 0
 
-<<<<<<< HEAD
         self.counter = 1
         self.wait_request = []
 
     def complete(
-        self, cursor_offset, editor_language, tab_size, text, insert_spaces, language
+        self, cursor_offset, editor_language, tab_size, text, insert_spaces, prefix, language
     ):
         self.get_info()
         self.run_local_server()
+        
+        # utf-8 cursor offset
+        cursor_offset = len(text[:cursor_offset].encode("utf-8", errors="ignore"))
+        self.current_cussor_offset = cursor_offset
 
         for _ in self.wait_request:
             self.metadata['request_id'] = self.wait_request.pop()
@@ -60,15 +63,6 @@
         self.metadata['request_id'] = self.counter
         self.wait_request.append(self.counter)
         self.counter += 1
-=======
-    def complete(self, cursor_offset, editor_language, tab_size, text, insert_spaces, prefix, language):
-        self.get_info()
-        self.run_local_server()
-
-        # utf-8 cursor offset
-        cursor_offset = len(text[:cursor_offset].encode("utf-8", errors="ignore"))
-        self.current_cussor_offset = cursor_offset
->>>>>>> 3530f1d8
 
         data = {
             "metadata": self.metadata,
