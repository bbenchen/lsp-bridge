#!/usr/bin/env python3
# -*- coding: utf-8 -*-

# Copyright (C) 2022 Andy Stewart
#
# Author:     Andy Stewart <lazycat.manatee@gmail.com>
# Maintainer: Andy Stewart <lazycat.manatee@gmail.com>
#
# This program is free software: you can redistribute it and/or modify
# it under the terms of the GNU General Public License as published by
# the Free Software Foundation, either version 3 of the License, or
# any later version.
#
# This program is distributed in the hope that it will be useful,
# but WITHOUT ANY WARRANTY; without even the implied warranty of
# MERCHANTABILITY or FITNESS FOR A PARTICULAR PURPOSE.  See the
# GNU General Public License for more details.
#
# You should have received a copy of the GNU General Public License
# along with this program.  If not, see <http://www.gnu.org/licenses/>.

import os
import random
import threading
import time

from core.utils import (eval_in_emacs, generate_request_id, get_command_result,
                        get_emacs_var, uri_to_path, path_as_key)

KIND_MAP = ["", "Text", "Method", "Function", "Constructor", "Field",
            "Variable", "Class", "Interface", "Module", "Property",
            "Unit" , "Value" , "Enum", "Keyword" , "Snippet", "Color",
            "File", "Reference", "Folder", "EnumMember", "Constant",
            "Struct", "Event", "Operator", "TypeParameter"]

REFERENCE_PATH = '\033[95m'
REFERENCE_TEXT = '\033[94m'
REFERENCE_ENDC = '\033[0m'

class FileAction(object):

    def __init__(self, filepath, lang_server):
        object.__init__(self)

        # Build request functions.
        for name in ["find_define", "find_references", "prepare_rename", "rename", "completion"]:
            self.build_request_function(name)

        # Init.
        self.filepath = filepath
        self.request_dict = {}
        self.completion_request_list = []
        self.find_define_request_list = []
        self.find_references_request_list = []
        self.prepare_rename_request_list = []
        self.rename_request_list = []
        self.last_change_file_time = -1
        self.last_change_file_before_cursor_text = ""
        self.last_change_cursor_time = -1
        self.completion_prefix_string = ""
        self.version = 1
        self.try_completion_timer = None

        # Read language server information.
        self.lang_server_info = None
        self.lang_server_info_path = ""
        if os.path.exists(lang_server) and os.path.sep in lang_server:
            # If lang_server is real file path, we load the LSP server configuration from the user specified file.
            self.lang_server_info_path = lang_server
        else:
            # Otherwise, we load LSP server configuration from file lsp-bridge/langserver/lang_server.json.
            self.lang_server_info_path = os.path.join(os.path.dirname(os.path.dirname(__file__)), "langserver", "{}.json".format(lang_server))

        with open(self.lang_server_info_path) as f:
            import json
            self.lang_server_info = json.load(f)

        self.lsp_server = None

        # Generate initialize request id.
        self.initialize_id = generate_request_id()

        # Project path is same as file path if open an isolated file.
        # Otherwise use git root patch as project path.
        dir_path = os.path.dirname(filepath)
        self.project_path = filepath
        if get_command_result("git rev-parse --is-inside-work-tree", dir_path) == "true":
            self.project_path = get_command_result("git rev-parse --show-toplevel", dir_path)

    def get_lsp_server_name(self):
        # We use project path and LSP server type as unique name.
        return "{}#{}".format(path_as_key(self.project_path), self.lang_server_info["name"])

    def change_file(self, start_row, start_character, end_row, end_character, range_length, change_text, row, column, before_char, before_cursor_text):
        # Send didChange request to LSP server.
        if self.lsp_server is not None:
            self.lsp_server.send_did_change_notification(
                self.filepath, self.version, start_row, start_character, end_row, end_character, range_length, change_text)
        else:
            # Please report bug if you got this message.
            print("IMPOSSIBLE HERE: change_file ", self.filepath, self.lsp_server)

        self.version += 1

        # Try cancel expired completion timer.
        if self.try_completion_timer is not None and self.try_completion_timer.is_alive():
            self.try_completion_timer.cancel()

        # Record last change information.
        self.last_change_file_time = time.time()
        self.last_change_file_before_cursor_text = before_cursor_text

        # Send textDocument/completion 100ms later.
        self.try_completion_timer = threading.Timer(0.1, lambda : self.completion(row, column, before_char))
        self.try_completion_timer.start()

    def change_cursor(self):
        # Record change cursor time.
        self.last_change_cursor_time = time.time()

    def build_request_function(self, name):
        def _do(*args):
            request_id = generate_request_id()
            getattr(self, "{}_request_list".format(name)).append(request_id)

            # Cache last change information to compare after receive LSP server response message.
            self.request_dict[request_id] = {
                "last_change_file_time": self.last_change_file_time,
                "last_change_cursor_time": self.last_change_cursor_time
            }

            if self.lsp_server is not None:
                args = (request_id, self.filepath, name) + args
                getattr(self.lsp_server, "send_{}_request".format(name))(*args)

        setattr(self, name, _do)

    def handle_server_response_message(self, request_id, request_type, response_result):
        if request_type == "completion":
            self.handle_completion_response(request_id, response_result)
        elif request_type == "find_define":
            self.handle_find_define_response(request_id, response_result)
        elif request_type == "find_references":
            self.handle_find_references_response(request_id, response_result)
        elif request_type == "prepare_rename":
            self.handle_prepare_rename_response(request_id, response_result)
        elif request_type == "rename":
            self.handle_rename_response(request_id, response_result)

    def handle_completion_response(self, request_id, response_result):
        # Stop send completion items to client if request id expired, or change file, or move cursor.
        if (request_id == self.completion_request_list[-1] and
            self.request_dict[request_id]["last_change_file_time"] == self.last_change_file_time and
            self.request_dict[request_id]["last_change_cursor_time"] == self.last_change_cursor_time):

            # Calcuate completion prefix string.
            self.completion_prefix_string = self.calc_completion_prefix_string()

            # Get completion items.
            completion_items = []
            kinds = []
            annotations = []
            documents = []

            if response_result is not None:
                for item in response_result["items"] if "items" in response_result else response_result:
                    completion_items.append(item["label"])
<<<<<<< HEAD
                    kinds.append(KIND_MAP[item["kind"]])
                    annotations.append(item.get("detail", kinds[-1]))
=======
                    kinds.append(KIND_MAP[item["kind"] if "kind" in item else 0])
                    annotations.append(item["detail"] if "detail" in item else kinds[-1])
>>>>>>> f8491b57
                    annotations[-1] = annotations[-1].replace(" ", "") #  HACK: space makes the number of args for emacs wrong
                    #  TODO: the situtation for documentation is complex
                    # documents.append(item["documentation"] if "documentation" in item else "")

            # Calcuate completion common string.
            completion_common_string = os.path.commonprefix(completion_items)

            # Push completion items to Emacs.
            if len(completion_items) == 1 and (self.completion_prefix_string == completion_common_string == completion_items[0]):
                # Clear completion items if user input last completion item.
                eval_in_emacs("lsp-bridge-record-completion-items", [self.filepath, self.completion_prefix_string,
                                                                     completion_common_string, [], [], []])
            else:
                eval_in_emacs("lsp-bridge-record-completion-items", [self.filepath, self.completion_prefix_string,
                                                                     completion_common_string, completion_items, kinds, annotations])

    def calc_completion_prefix_string(self):
        ret = self.last_change_file_before_cursor_text
        for c in self.lsp_server.trigger_characters + [" "]:
            ret = ret.rpartition(c)[2]
        return ret

    def handle_find_define_response(self, request_id, response_result):
        # Stop send jump define if request id expired, or change file, or move cursor.
        if (request_id == self.find_define_request_list[-1] and
            self.request_dict[request_id]["last_change_file_time"] == self.last_change_file_time and
            self.request_dict[request_id]["last_change_cursor_time"] == self.last_change_cursor_time):

            if response_result:
                try:
                    file_info = response_result[0]
                    filepath = uri_to_path(file_info["uri"])
                    row = file_info["range"]["start"]["line"]
                    column = file_info["range"]["start"]["character"]
                    eval_in_emacs("lsp-bridge-jump-to-define", [filepath, row, column])
                except:
                    print("* Failed information about find_define response.")
                    import traceback
                    traceback.print_exc()
            else:
                eval_in_emacs("message", ["Can't find define."])

    def handle_find_references_response(self, request_id, response_result):
        import linecache
        
        if request_id == self.find_references_request_list[-1]:
            references_dict = {}
            for uri_info in response_result:
                path = uri_to_path(uri_info["uri"])
                if path in references_dict:
                    references_dict[path].append(uri_info["range"])
                else:
                    references_dict[path] = [uri_info["range"]]
                    
            references_counter = 0
            references_content = ""
            for i, (path, ranges) in enumerate(references_dict.items()):
                references_content += "\n" + REFERENCE_PATH + path + REFERENCE_ENDC + "\n"
                
                for range in ranges:
                    with open(path) as f:
                        line = range["start"]["line"]
                        start_column = range["start"]["character"]
                        end_column = range["end"]["character"]
                        line_content = linecache.getline(path, range["start"]["line"] + 1)
                        
                        references_content += "{}:{}:{}".format(
                            line + 1,
                            start_column,
                            line_content[:start_column] + REFERENCE_TEXT + line_content[start_column:end_column] + REFERENCE_ENDC + line_content[end_column:])
                        references_counter += 1
                        
            eval_in_emacs("lsp-bridge-popup-references", [references_content, references_counter])

    def handle_prepare_rename_response(self, request_id, response_result):
        if request_id == self.prepare_rename_request_list[-1]:
            eval_in_emacs("lsp-bridge-rename-highlight", [
                self.filepath,
                response_result["start"]["line"],
                response_result["start"]["character"],
                response_result["end"]["character"]
            ])

    def handle_rename_response(self, request_id, response_result):
        if request_id == self.rename_request_list[-1]:
            if response_result:
                try:
                    counter = 0
                    rename_files = []
                    
                    for rename_info in response_result["documentChanges"] if "documentChanges" in response_result else response_result["changes"]:
                        (rename_file, rename_counter) = self.rename_symbol_in_file(rename_info)
                        rename_files.append(rename_file)
                        counter += rename_counter

                    eval_in_emacs("lsp-bridge-rename-finish", [rename_files, counter])
                except:
                    print("* Failed information about rename response.")
                    import traceback
                    traceback.print_exc()

    def rename_symbol_in_file(self, rename_info):
        rename_file = rename_info["textDocument"]["uri"]
        if rename_file.startswith("file://"):
            rename_file = uri_to_path(rename_file)

        lines = []
        rename_counter = 0

        with open(rename_file, "r") as f:
            lines = f.readlines()

            line_offset_dict = {}

            edits = rename_info["edits"]
            for edit_info in edits:
                # Get replace line.
                replace_line = edit_info["range"]["start"]["line"]

                # Get current line offset, if previous edit is same as current line.
                # We need add changed offset to make sure current edit has right column.
                replace_line_offset = 0
                if replace_line in line_offset_dict:
                    replace_line_offset = line_offset_dict[replace_line]
                else:
                    line_offset_dict[replace_line] = 0

                # Calculate replace column offset.
                replace_column_start = edit_info["range"]["start"]["character"] + replace_line_offset
                replace_column_end = edit_info["range"]["end"]["character"] + replace_line_offset

                # Get current line.
                line_content = lines[replace_line]

                # Get new changed offset.
                new_text = edit_info["newText"]
                replace_offset = len(new_text) - (replace_column_end - replace_column_start)

                # Overlapping new changed offset.
                line_offset_dict[replace_line] = line_offset_dict[replace_line] + replace_offset

                # Replace current line.
                new_line_content = line_content[:replace_column_start] + new_text + line_content[replace_column_end:]
                lines[replace_line] = new_line_content

                rename_counter += 1

        with open(rename_file, "w") as f:
            f.writelines(lines)

        return (rename_file, rename_counter)<|MERGE_RESOLUTION|>--- conflicted
+++ resolved
@@ -165,13 +165,8 @@
             if response_result is not None:
                 for item in response_result["items"] if "items" in response_result else response_result:
                     completion_items.append(item["label"])
-<<<<<<< HEAD
-                    kinds.append(KIND_MAP[item["kind"]])
+                    kinds.append(KIND_MAP[item.get("kind", 0)])
                     annotations.append(item.get("detail", kinds[-1]))
-=======
-                    kinds.append(KIND_MAP[item["kind"] if "kind" in item else 0])
-                    annotations.append(item["detail"] if "detail" in item else kinds[-1])
->>>>>>> f8491b57
                     annotations[-1] = annotations[-1].replace(" ", "") #  HACK: space makes the number of args for emacs wrong
                     #  TODO: the situtation for documentation is complex
                     # documents.append(item["documentation"] if "documentation" in item else "")
@@ -216,7 +211,7 @@
 
     def handle_find_references_response(self, request_id, response_result):
         import linecache
-        
+
         if request_id == self.find_references_request_list[-1]:
             references_dict = {}
             for uri_info in response_result:
@@ -225,25 +220,25 @@
                     references_dict[path].append(uri_info["range"])
                 else:
                     references_dict[path] = [uri_info["range"]]
-                    
+
             references_counter = 0
             references_content = ""
             for i, (path, ranges) in enumerate(references_dict.items()):
                 references_content += "\n" + REFERENCE_PATH + path + REFERENCE_ENDC + "\n"
-                
+
                 for range in ranges:
                     with open(path) as f:
                         line = range["start"]["line"]
                         start_column = range["start"]["character"]
                         end_column = range["end"]["character"]
                         line_content = linecache.getline(path, range["start"]["line"] + 1)
-                        
+
                         references_content += "{}:{}:{}".format(
                             line + 1,
                             start_column,
                             line_content[:start_column] + REFERENCE_TEXT + line_content[start_column:end_column] + REFERENCE_ENDC + line_content[end_column:])
                         references_counter += 1
-                        
+
             eval_in_emacs("lsp-bridge-popup-references", [references_content, references_counter])
 
     def handle_prepare_rename_response(self, request_id, response_result):
@@ -261,7 +256,7 @@
                 try:
                     counter = 0
                     rename_files = []
-                    
+
                     for rename_info in response_result["documentChanges"] if "documentChanges" in response_result else response_result["changes"]:
                         (rename_file, rename_counter) = self.rename_symbol_in_file(rename_info)
                         rename_files.append(rename_file)
