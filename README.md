--- conflicted
+++ resolved
@@ -73,11 +73,8 @@
 5. gopls (go)
 6. hls (haskell)
 7. clangd (c++)
-<<<<<<< HEAD
 8. dart_analysis_server (dart)
-=======
-8. metals (scala)
->>>>>>> 1a9e409b
+9. metals (scala)
 
 ## Todo
 
