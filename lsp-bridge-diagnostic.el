--- conflicted
+++ resolved
@@ -304,19 +304,11 @@
   (if (zerop (length lsp-bridge-diagnostic-overlays))
       (message "[LSP-Bridge] No diagnostics.")
     (if-let* ((diagnostic-overlay (cl-find-if
-<<<<<<< HEAD
-                                   (lambda (overlay)
-                                     (or (< (point) (overlay-start overlay))
-                                         ;; Show diagnostic information around cursor if diagnostic frame is not visiable.
-                                         (lsp-bridge-in-diagnostic-overlay-area-p overlay)))
-                                   lsp-bridge-diagnostic-overlays)))
-=======
                                   (lambda (overlay)
                                     (or (< (point) (overlay-start overlay))
                                         ;; Show diagnostic information around cursor if diagnostic frame is not visiable.
                                         (lsp-bridge-in-diagnostic-overlay-area-p overlay)))
                                   lsp-bridge-diagnostic-overlays)))
->>>>>>> 41530f4d
         (lsp-bridge-diagnostic-show-tooltip diagnostic-overlay t)
       (message "[LSP-Bridge] Reach last diagnostic."))))
 
@@ -325,19 +317,11 @@
   (if (zerop (length lsp-bridge-diagnostic-overlays))
       (message "[LSP-Bridge] No diagnostics.")
     (if-let* ((diagnostic-overlay (cl-find-if
-<<<<<<< HEAD
-                                   (lambda (overlay)
-                                     (or (> (point) (overlay-end overlay))
-                                         ;; Show diagnostic information around cursor if diagnostic frame is not visiable.
-                                         (lsp-bridge-in-diagnostic-overlay-area-p overlay)))
-                                   (reverse lsp-bridge-diagnostic-overlays))))
-=======
                                   (lambda (overlay)
                                     (or (> (point) (overlay-end overlay))
                                         ;; Show diagnostic information around cursor if diagnostic frame is not visiable.
                                         (lsp-bridge-in-diagnostic-overlay-area-p overlay)))
                                   (reverse lsp-bridge-diagnostic-overlays))))
->>>>>>> 41530f4d
         (lsp-bridge-diagnostic-show-tooltip diagnostic-overlay t)
       (message "[LSP-Bridge] Reach first diagnostic."))))
 
